"""
A class to represent a 3-d position-position-velocity spectral cube.
"""

import warnings
from functools import wraps

from astropy import units as u
from astropy.extern import six
from astropy.io.fits import PrimaryHDU, ImageHDU, Header, Card, HDUList
from astropy import log
from astropy import wcs

import numpy as np

from . import cube_utils
from . import wcs_utils
from . import spectral_axis
from .masks import LazyMask, BooleanArrayMask, MaskBase, is_broadcastable_and_smaller
from .io.core import determine_format
from .ytcube import ytCube
from .lower_dimensional_structures import Projection, Slice, OneDSpectrum

from distutils.version import StrictVersion

__all__ = ['SpectralCube']

__doctest_skip__ = ['SpectralCube.world']

try:  # TODO replace with six.py
    xrange
except NameError:
    xrange = range

try:
    from scipy import ndimage
    scipyOK = True
except ImportError:
    scipyOK = False


DOPPLER_CONVENTIONS = {}
DOPPLER_CONVENTIONS['radio'] = u.doppler_radio
DOPPLER_CONVENTIONS['optical'] = u.doppler_optical
DOPPLER_CONVENTIONS['relativistic'] = u.doppler_relativistic


def cached(func):
    """
    Decorator to cache function calls
    """
    cache = {}

    @wraps(func)
    def wrapper(*args):
        if args not in cache:
            cache[args] = func(*args)
        return cache[args]

    return wrapper

_NP_DOC = """
Ignores excluded mask elements.

Parameters
----------
axis : int (optional)
   The axis to collapse, or None to perform a global aggregation
how : cube | slice | ray | auto
   How to compute the aggregation. All strategies give the same
   result, but certain strategies are more efficient depending
   on data size and layout. Cube/slice/ray iterate over
   decreasing subsets of the data, to conserve memory.
   Default='auto'
""".replace('\n', '\n        ')


def aggregation_docstring(func):
    @wraps(func)
    def wrapper(*args, **kwargs):
        return func(*args, **kwargs)

    wrapper.__doc__ += _NP_DOC
    return wrapper

# convenience structures to keep track of the reversed index
# conventions between WCS and numpy
np2wcs = {2: 0, 1: 1, 0: 2}

<<<<<<< HEAD
class LowerDimensionalObject(u.Quantity):
    """
    Generic class for 1D and 2D objects
    """

    @property
    def wcs(self):
        return self._wcs

    @property
    def meta(self):
        return self._meta

    @property
    def header(self):
        header = self._header
        # This inplace update is OK; it's not bad to overwrite WCS in this
        # header
        if self.wcs is not None:
            header.update(self.wcs.to_header())
        header['BUNIT'] = self.unit.to_string(format='fits')
        header.insert(2, Card(keyword='NAXIS', value=self.ndim))
        for ind,sh in enumerate(self.shape[::-1]):
            header.insert(3+ind, Card(keyword='NAXIS{0:1d}'.format(ind+1),
                                      value=sh))
        return header

    @property
    def hdu(self):
        from astropy.io import fits
        if self.wcs is None:
            hdu = fits.PrimaryHDU(self.value)
        else:
            hdu = fits.PrimaryHDU(self.value, header=self.wcs.to_header())
        hdu.header['BUNIT'] = self.unit.to_string(format='fits')

        if 'beam' in self.meta:
            hdu.header.update(self.meta['beam'].to_header_keywords())

        return hdu

    def write(self, filename, format=None, overwrite=False):
        """
        Write the lower dimensional object to a file.

        Parameters
        ----------
        filename : str
            The path to write the file to
        format : str
            The kind of file to write. (Currently limited to 'fits')
        overwrite : bool
            If True, overwrite `filename` if it exists
        """
        if format is None:
            format = determine_format(filename)
        if format == 'fits':
            self.hdu.writeto(filename, clobber=overwrite)
        else:
            raise ValueError("Unknown format '{0}' - the only available "
                             "format at this time is 'fits'")

class Projection(LowerDimensionalObject):

    def __new__(cls, value, unit=None, dtype=None, copy=True, wcs=None,
                meta=None, mask=None, header=None):

        if np.asarray(value).ndim != 2:
            raise ValueError("value should be a 2-d array")

        if wcs is not None and wcs.wcs.naxis != 2:
            raise ValueError("wcs should have two dimension")

        self = u.Quantity.__new__(cls, value, unit=unit, dtype=dtype,
                                  copy=copy).view(cls)
        self._wcs = wcs
        self._meta = meta
        self._mask = mask
        if header is not None:
            self._header = header
        else:
            self._header = Header()

        return self


    def quicklook(self, filename=None):
        """
        Use aplpy to make a quick-look image of the projection.  This will make
        the `FITSFigure` attribute available.

        If there are unmatched celestial axes, this will instead show an image
        without axis labels.

        Parameters
        ----------
        filename : str or Non
            Optional - the filename to save the quicklook to.
        """
        try:
            if not hasattr(self, 'FITSFigure'):
                import aplpy
                self.FITSFigure = aplpy.FITSFigure(self.hdu)

            self.FITSFigure.show_grayscale()
            self.FITSFigure.add_colorbar()
            if filename is not None:
                self.FITSFigure.save(filename)
        except (wcs.InconsistentAxisTypesError, ImportError):
            from matplotlib import pyplot
            self.figure = pyplot.imshow(self.value)
            if filename is not None:
                self.figure.savefig(filename)

# A slice is just like a projection in every way
class Slice(Projection):
    pass


class OneDSpectrum(LowerDimensionalObject):

    def __new__(cls, value, unit=None, dtype=None, copy=True, wcs=None,
                meta=None, mask=None, header=None):

        if np.asarray(value).ndim != 1:
            raise ValueError("value should be a 1-d array")

        if wcs is not None and wcs.wcs.naxis != 1:
            raise ValueError("wcs should have two dimension")

        self = u.Quantity.__new__(cls, value, unit=unit, dtype=dtype,
                                  copy=copy).view(cls)
        self._wcs = wcs
        self._meta = meta
        self._mask = mask
        if header is not None:
            self._header = header
        else:
            self._header = Header()

        return self

    @property
    def spectral_axis(self):
        """
        A `~astropy.units.Quantity` array containing the central values of
        each channel along the spectral axis.
        """
        return self.wcs.wcs_pix2world(np.arange(self.size), 0)[0]

    def quicklook(self, filename=None, drawstyle='steps-mid', **kwargs):
        """
        Plot the spectrum with current spectral units in the currently open
        figure

        kwargs are passed to `matplotlib.pyplot.plot`

        Parameters
        ----------
        filename : str or Non
            Optional - the filename to save the quicklook to.
        """
        from matplotlib import pyplot
        ax = pyplot.gca()
        ax.plot(self.spectral_axis, self.value, drawstyle=drawstyle, **kwargs)
        ax.set_xlabel(self.wcs.wcs.cunit[0])
        ax.set_ylabel(self.unit)
        if filename is not None:
            pyplot.gcf().savefig(filename)
=======
>>>>>>> e0504a3c


class SpectralCube(object):

    def __init__(self, data, wcs, mask=None, meta=None, fill_value=np.nan,
                 header=None):

        # Deal with metadata first because it can affect data reading
        self._meta = meta or {}
        if 'BUNIT' in self._meta:

            # special case: CASA makes non-FITS-compliant jy/beam headers
            if self._meta['BUNIT'] == 'JY/BEAM':
                self._unit = u.Jy
                try:
                    import radio_beam
                    self.beam = radio_beam.Beam.from_fits_header(header)
                    self._meta['beam'] = self.beam
                    warnings.warn("Units were JY/BEAM.  The 'beam' is now "
                                  "stored in the .beam attribute, and the "
                                  "units are set to Jy")
                except:
                    warnings.warn("Could not parse JY/BEAM unit.  Either you "
                                  "should install the radio_beam package "
                                  "or manually replace the units.  For now, "
                                  "the units are being interpreted as Jy.")
            else:
                try:
                    self._unit = u.Unit(self._meta['BUNIT'])
                except ValueError:
                    warnings.warn("Could not parse unit {0}".format(self._meta['BUNIT']))
                    self._unit = None
        elif hasattr(data, 'unit'):
            self._unit = data.unit
            # strip the unit so that it can be treated as cube metadata
            data = data.value
        else:
            self._unit = None

        # TODO: mask should be oriented? Or should we assume correctly oriented here?
        self._data, self._wcs = cube_utils._orient(data, wcs)
        self._spectral_axis = None
        self._mask = mask  # specifies which elements to Nan/blank/ignore
                           # object or array-like object, given that WCS needs to be consistent with data?
        #assert mask._wcs == self._wcs
        self._fill_value = fill_value

        self._header = Header() if header is None else header
        if not isinstance(self._header, Header):
            raise TypeError("If a header is given, it must be a fits.Header")

        # We don't pass the spectral unit via the initializer since the user
        # should be using ``with_spectral_unit`` if they want to set it.
        # However, we do want to keep track of what units the spectral axis
        # should be returned in, otherwise astropy's WCS can change the units,
        # e.g. km/s -> m/s.
        # This can be overridden with Header below
        self._spectral_unit = u.Unit(self._wcs.wcs.cunit[2])

        if spectral_axis.unit_from_header(self._header) is not None:
            self._spectral_unit = spectral_axis.unit_from_header(self._header)

        self._spectral_scale = spectral_axis.wcs_unit_scale(self._spectral_unit)

    def _new_cube_with(self, data=None, wcs=None, mask=None, meta=None,
                       fill_value=None, spectral_unit=None):

        data = self._data if data is None else data
        wcs = self._wcs if wcs is None else wcs
        mask = self._mask if mask is None else mask
        meta = self._meta if meta is None else meta
        fill_value = self._fill_value if fill_value is None else fill_value
        spectral_unit = self._spectral_unit if spectral_unit is None else spectral_unit

        cube = SpectralCube(data=data, wcs=wcs, mask=mask, meta=meta,
                            fill_value=fill_value, header=self._header)
        cube._spectral_unit = spectral_unit
        cube._spectral_scale = spectral_axis.wcs_unit_scale(spectral_unit)

        return cube

    @property
    def unit(self):
        """ The flux unit """
        if self._unit:
            return self._unit
        else:
            return u.dimensionless_unscaled

    @property
    def shape(self):
        """ Length of cube along each axis """
        return self._data.shape

    @property
    def size(self):
        """ Number of elements in the cube """
        return self._data.size

    def __len__(self):
        return self.shape[0]

    @property
    def ndim(self):
        """ Dimensionality of the data """
        return self._data.ndim

    def __repr__(self):
        s = "SpectralCube with shape={0}".format(self.shape)
        if self.unit is u.dimensionless_unscaled:
            s += ":\n"
        else:
            s += " and unit={0}:\n".format(self.unit)
        s += (" n_x: {0:6d}  type_x: {1:8s}  unit_x: {2:5s}"
              "  range: {3:12.6f}:{4:12.6f}\n".format(self.shape[2],
                                                self.wcs.wcs.ctype[0],
                                                self.wcs.wcs.cunit[0],
                                                self.longitude_extrema[0],
                                                self.longitude_extrema[1],
                                               ))
        s += (" n_y: {0:6d}  type_y: {1:8s}  unit_y: {2:5s}"
              "  range: {3:12.6f}:{4:12.6f}\n".format(self.shape[1],
                                                self.wcs.wcs.ctype[1],
                                                self.wcs.wcs.cunit[1],
                                                self.latitude_extrema[0],
                                                self.latitude_extrema[1],
                                               ))
        s += (" n_s: {0:6d}  type_s: {1:8s}  unit_s: {2:5s}"
              "  range: {3:12.3f}:{4:12.3f}".format(self.shape[0],
                                              self.wcs.wcs.ctype[2],
                                              self.wcs.wcs.cunit[2],
                                              self.spectral_extrema[0],
                                              self.spectral_extrema[1],
                                             ))
        return s

    @property
    @cached
    def spectral_extrema(self):
        _spectral_min = self.spectral_axis.min()
        _spectral_max = self.spectral_axis.max()

        return _spectral_min, _spectral_max

    @property
    @cached
    def world_extrema(self):
        lat,lon = self.spatial_coordinate_map
        _lon_min = lon.min()
        _lon_max = lon.max()
        _lat_min = lat.min()
        _lat_max = lat.max()

        return ((_lon_min, _lon_max),
                (_lat_min, _lat_max))

    @property
    @cached
    def longitude_extrema(self):
        return self.world_extrema[0]

    @property
    @cached
    def latitude_extrema(self):
        return self.world_extrema[1]

    def apply_numpy_function(self, function, fill=np.nan,
                             reduce=True, how='auto',
                             projection=False,
                             unit=None,
                             check_endian=False, **kwargs):
        """
        Apply a numpy function to the cube

        Parameters
        ----------
        function : `numpy.ufunc`
            A numpy ufunc to apply to the cube
        fill : float
            The fill value to use on the data
        reduce : bool
            reduce indicates whether this is a reduce-like operation,
            that can be accumulated one slice at a time.
            sum/max/min are like this. argmax/argmin are not
        how : cube | slice | ray | auto
           How to compute the moment. All strategies give the same
           result, but certain strategies are more efficient depending
           on data size and layout. Cube/slice/ray iterate over
           decreasing subsets of the data, to conserve memory.
           Default='auto'
        projection : bool
            Return a `Projection` if the resulting array is 2D or a
            OneDProjection if the resulting array is 1D and the sum is over both
            spatial axes?
        unit : None or `astropy.units.Unit`
            The unit to include for the output array.  For example,
            `SpectralCube.max` calls `SpectralCube.apply_numpy_function(np.max,
            unit=self.unit)`, inheriting the unit from the original cube.
            However, for other numpy functions, e.g. `numpy.argmax`, the return
            is an index and therefore unitless.
        check_endian : bool
            A flag to check the endianness of the data before applying the
            function.  This is only needed for optimized functions, e.g. those
            in the `bottleneck` package.
        kwargs : dict
            Passed to the numpy function.

        Returns
        -------
        result : `Projection` or `~astropy.units.Quantity` or float
            The result depends on the value of ``axis``, ``projection``, and
            ``unit``.  If ``axis`` is None, the return will be a scalar with or
            without units.  If axis is an integer, the return will be a
            `Projection` if ``projection`` is set
        """


        # leave axis in kwargs to avoid overriding numpy defaults, e.g.  if the
        # default is axis=-1, we don't want to force it to be axis=None by
        # specifying that in the function definition
        axis = kwargs.get('axis', None)

        if how == 'auto':
            strategy = cube_utils.iterator_strategy(self, axis)
        else:
            strategy = how

        out = None

        if strategy == 'slice' and reduce:
            try:
                out = self._reduce_slicewise(function, fill,
                                              check_endian,
                                              **kwargs)
            except NotImplementedError:
                pass

        if how not in ['auto', 'cube']:
            warnings.warn("Cannot use how=%s. Using how=cube" % how)

        if out is None:
            out = function(self._get_filled_data(fill=fill,
                                                 check_endian=check_endian),
                           **kwargs)

        if axis is None:
            # return is scalar
            if unit is not None:
                return u.Quantity(out, unit=unit)
            else:
                return out
        elif projection and reduce:
            meta = {'collapse_axis': axis}

            if hasattr(axis, '__len__') and len(axis) == 2:
                # if operation is over two spatial dims
                if set(axis) == set((1,2)):
                    new_wcs = self._wcs.sub([wcs.WCSSUB_SPECTRAL])
                    return OneDSpectrum(value=out,
                                        wcs=new_wcs,
                                        copy=False,
                                        unit=unit,
                                        header=self._nowcs_header,
                                        meta=meta)
                else:
                    return out

            else:
                new_wcs = wcs_utils.drop_axis(self._wcs, np2wcs[axis])

                return Projection(out, copy=False, wcs=new_wcs, meta=meta,
                                  unit=unit, header=self._nowcs_header)
        else:
            return out


    def _reduce_slicewise(self, function, fill, check_endian, **kwargs):
        """
        Compute a numpy aggregation by grabbing one slice at a time
        """

        ax = kwargs.pop('axis', None)
        full_reduce = ax is None
        ax = ax or 0

        if isinstance(ax, tuple):
            raise NotImplementedError("Multi-axis reductions are not "
                                      "supported with how='slice'")

        planes = self._iter_slices(ax, fill=fill, check_endian=check_endian)
        result = next(planes)
        for plane in planes:
            result = function(np.dstack((result, plane)), axis=2, **kwargs)

        if full_reduce:
            result = function(result)

        return result

    def get_mask_array(self):
        """
        Convert the mask to a boolean numpy array
        """
        return self._mask.include(data=self._data, wcs=self._wcs)

    @property
    def mask(self):
        """
        The underlying mask
        """
        return self._mask

    def _naxes_dropped(self, view):
        """
        Determine how many axes are being selected given a view.

        (1,2) -> 2
        None -> 3
        1 -> 1
        2 -> 1
        """

        if hasattr(view,'__len__'):
            return len(view)
        elif view is None:
            return 3
        else:
            return 1

    @aggregation_docstring
    def sum(self, axis=None, how='auto'):
        """
        Return the sum of the cube, optionally over an axis.
        """
        from .np_compat import allbadtonan

        projection = self._naxes_dropped(axis) in (1,2)

        return self.apply_numpy_function(allbadtonan(np.nansum), fill=np.nan,
                                         how=how, axis=axis, unit=self.unit,
                                         projection=projection)

    @aggregation_docstring
    def mean(self, axis=None, how='auto'):
        """
        Return the mean of the cube, optionally over an axis.
        """

        projection = self._naxes_dropped(axis) in (1,2)

        return self.apply_numpy_function(np.nanmean, fill=np.nan, how=how,
                                         axis=axis, unit=self.unit,
                                         projection=projection)

    @aggregation_docstring
    def std(self, axis=None, how='auto'):
        """
        Return the standard deviation of the cube, optionally over an axis.
        """

        projection = self._naxes_dropped(axis) in (1,2)

        return self.apply_numpy_function(np.nanstd, fill=np.nan, how=how,
                                         axis=axis, unit=self.unit,
                                         projection=projection)


    @aggregation_docstring
    def max(self, axis=None, how='auto'):
        """
        Return the maximum data value of the cube, optionally over an axis.
        """

        projection = self._naxes_dropped(axis) in (1,2)

        return self.apply_numpy_function(np.nanmax, fill=np.nan, how=how,
                                         axis=axis, unit=self.unit,
                                         projection=projection)

    @aggregation_docstring
    def min(self, axis=None, how='auto'):
        """
        Return the minimum data value of the cube, optionally over an axis.
        """

        projection = self._naxes_dropped(axis) in (1,2)

        return self.apply_numpy_function(np.nanmin, fill=np.nan, how=how,
                                         axis=axis, unit=self.unit,
                                         projection=projection)

    @aggregation_docstring
    def argmax(self, axis=None, how='auto'):
        """
        Return the index of the maximum data value.

        The return value is arbitrary if all pixels along ``axis`` are
        excluded from the mask.
        """
        return self.apply_numpy_function(np.nanargmax, fill=-np.inf,
                                         reduce=False, projection=False,
                                         how=how, axis=axis)

    @aggregation_docstring
    def argmin(self, axis=None, how='auto'):
        """
        Return the index of the minimum data value.

        The return value is arbitrary if all pixels along ``axis`` are
        excluded from the mask
        """
        return self.apply_numpy_function(np.nanargmin, fill=np.inf,
                                         reduce=False, projection=False,
                                         how=how, axis=axis)

    def chunked(self, chunksize=1000):
        """
        Not Implemented.

        Iterate over chunks of valid data
        """
        raise NotImplementedError()

    def _get_flat_shape(self, axis):
        """
        Get the shape of the array after flattening along an axis
        """
        iteraxes = [0, 1, 2]
        iteraxes.remove(axis)
        # x,y are defined as first,second dim to iterate over
        # (not x,y in pixel space...)
        nx = self.shape[iteraxes[0]]
        ny = self.shape[iteraxes[1]]
        return nx, ny

    def apply_function(self, function, axis=None, weights=None, unit=None,
                       projection=False, **kwargs):
        """
        Apply a function to valid data along the specified axis or to the whole
        cube, optionally using a weight array that is the same shape (or at
        least can be sliced in the same way)

        Parameters
        ----------
        function : function
            A function that can be applied to a numpy array.  Does not need to
            be nan-aware
        axis : 1, 2, 3, or None
            The axis to operate along.  If None, the return is scalar.
        weights : (optional) np.ndarray
            An array with the same shape (or slicing abilities/results) as the
            data cube
        unit : (optional) `~astropy.units.Unit`
            The unit of the output projection or value.  Not all functions
            should return quantities with units.
        projection : bool
            Return a projection if the resulting array is 2D?

        Returns
        -------
        result : `Projection` or `~astropy.units.Quantity` or float
            The result depends on the value of ``axis``, ``projection``, and
            ``unit``.  If ``axis`` is None, the return will be a scalar with or
            without units.  If axis is an integer, the return will be a
            `Projection` if ``projection`` is set
        """
        if axis is None:
            out = function(self.flattened(), **kwargs)
            if unit is not None:
                return u.Quantity(out, unit=unit)
            else:
                return out

        # determine the output array shape
        nx, ny = self._get_flat_shape(axis)

        # allocate memory for output array
        out = np.empty([nx, ny]) * np.nan

        # iterate over "lines of sight" through the cube
        for x, y, slc in self._iter_rays(axis):
            # acquire the flattened, valid data for the slice
            data = self.flattened(slc, weights=weights)
            if len(data) != 0:
                # store result in array
                out[x, y] = function(data, **kwargs)

        if projection and axis in (0,1,2):
            new_wcs = wcs_utils.drop_axis(self._wcs, np2wcs[axis])

            meta = {'collapse_axis': axis}

            return Projection(out, copy=False, wcs=new_wcs, meta=meta,
                              unit=unit, header=self._nowcs_header)
        else:
            return out

    def _iter_rays(self, axis=None):
        """
        Iterate over view corresponding to lines-of-sight through a cube
        along the specified axis
        """
        nx, ny = self._get_flat_shape(axis)

        for x in xrange(nx):
            for y in xrange(ny):
                # create length-1 view for each position
                slc = [slice(x, x + 1), slice(y, y + 1)]
                # create a length-N slice (all-inclusive) along the selected axis
                slc.insert(axis, slice(None))
                yield x, y, slc

    def _iter_slices(self, axis, fill=np.nan, check_endian=False):
        """
        Iterate over the cube one slice at a time,
        replacing masked elements with fill
        """
        view = [slice(None)] * 3
        for x in range(self.shape[axis]):
            view[axis] = x
            yield self._get_filled_data(view=view, fill=fill,
                                        check_endian=check_endian)

    def flattened(self, slice=(), weights=None):
        """
        Return a slice of the cube giving only the valid data (i.e., removing
        bad values)

        Parameters
        ----------
        slice: 3-tuple
            A length-3 tuple of view (or any equivalent valid slice of a
            cube)
        weights: (optional) np.ndarray
            An array with the same shape (or slicing abilities/results) as the
            data cube
        """
        data = self._mask._flattened(data=self._data, wcs=self._wcs, view=slice)
        if weights is not None:
            weights = self._mask._flattened(data=weights, wcs=self._wcs, view=slice)
            return u.Quantity(data * weights, self.unit, copy=False)
        else:
            return u.Quantity(data, self.unit, copy=False)

    def flattened_world(self, view=()):
        """
        Retrieve the world coordinates corresponding to the extracted flattened
        version of the cube
        """
        lon,lat,spec = self.world[view]
        spec = self._mask._flattened(data=spec, wcs=self._wcs,
                                     view=slice)
        lon = self._mask._flattened(data=lon, wcs=self._wcs,
                                     view=slice)
        lat = self._mask._flattened(data=lat, wcs=self._wcs,
                                     view=slice)
        return lat,lon,spec

    def median(self, axis=None, **kwargs):
        """
        Compute the median of an array, optionally along an axis.

        Ignores excluded mask elements.

        Parameters
        ----------
        axis : int (optional)
            The axis to collapse

        Returns
        -------
        med : ndarray
            The median
        """
        try:
            from bottleneck import nanmedian
            result = self.apply_numpy_function(nanmedian, axis=axis,
                                                projection=True,
                                                check_endian=True, **kwargs)
        except ImportError:
            result = self.apply_function(np.median, axis=axis, **kwargs)

        return result

    def percentile(self, q, axis=None, **kwargs):
        """
        Return percentiles of the data.

        Parameters
        ----------
        q : float
            The percentile to compute
        axis : int, or None
            Which axis to compute percentiles over
        """
        return self.apply_function(np.percentile, q=q, axis=axis, **kwargs)

    def with_mask(self, mask, inherit_mask=True):
        """
        Return a new SpectralCube instance that contains a composite mask of
        the current SpectralCube and the new ``mask``.

        Parameters
        ----------
        mask : :class:`MaskBase` instance, or boolean numpy array
            The mask to apply. If a boolean array is supplied,
            it will be converted into a mask, assuming that
            True values indicate included elements.

        inherit_mask : bool (optional, default=True)
            If True, combines the provided mask with the
            mask currently attached to the cube

        Returns
        -------
        new_cube : :class:`SpectralCube`
            A cube with the new mask applied.

        Notes
        -----
        This operation returns a view into the data, and not a copy.
        """
        if isinstance(mask, np.ndarray):
            if not is_broadcastable_and_smaller(mask.shape, self._data.shape):
                raise ValueError("Mask shape is not broadcastable to data shape: "
                                 "%s vs %s" % (mask.shape, self._data.shape))
            mask = BooleanArrayMask(mask, self._wcs)

        if self._mask is not None:
            return self._new_cube_with(mask=self._mask & mask if inherit_mask else mask)
        else:
            return self._new_cube_with(mask=mask)

    def __getitem__(self, view):

        # Need to allow self[:], self[:,:]
        if isinstance(view, (slice,int)):
            view = (view, slice(None), slice(None))
        elif len(view) == 2:
            view = view + (slice(None),)
        elif len(view) > 3:
            raise IndexError("Too many indices")

        meta = {}
        meta.update(self._meta)
        meta['slice'] = [(s.start, s.stop, s.step)
                         if hasattr(s,'start') else s
                         for s in view]

        intslices = [2-ii for ii,s in enumerate(view) if not hasattr(s,'start')]

        if intslices:
            if len(intslices) > 1:
                if 2 in intslices:
                    raise NotImplementedError("1D slices along non-spectral "
                                              "axes are not yet implemented.")
                newwcs = self._wcs.sub([a
                                        for a in (1,2,3)
                                        if a not in [x+1 for x in intslices]])
                return OneDSpectrum(value=self.filled_data[view],
                                    wcs=newwcs,
                                    copy=False,
                                    unit=self.unit,
                                    meta=meta)
                                
            # only one element, so drop an axis
            newwcs = wcs_utils.drop_axis(self._wcs, intslices[0])
            return Slice(value=self.filled_data[view],
                         wcs=newwcs,
                         copy=False,
                         unit=self.unit,
                         header=self._nowcs_header,
                         meta=meta)

        newmask = self._mask[view] if self._mask is not None else None

        return self._new_cube_with(data=self._data[view],
                                   wcs=wcs_utils.slice_wcs(self._wcs, view),
                                   mask=newmask,
                                   meta=meta)

    @property
    def unitless(self):
        """Return a copy of self with unit set to None"""
        newcube = self._new_cube_with()
        newcube._unit = None
        return newcube


    @property
    def fill_value(self):
        """ The replacement value used by :meth:`filled_data`.

        fill_value is immutable; use :meth:`with_fill_value`
        to create a new cube with a different fill value.
        """
        return self._fill_value

    @cube_utils.slice_syntax
    def filled_data(self, view):
        """
        Return a portion of the data array, with excluded mask values
        replaced by `fill_value`.

        Returns
        -------
        data : Quantity
            The masked data.
        """
        return u.Quantity(self._get_filled_data(view, fill=self._fill_value),
                          self.unit, copy=False)

    def with_fill_value(self, fill_value):
        """
        Create a new :class:`SpectralCube` with a different `fill_value`.

        Notes
        -----
        This method is fast (it does not copy any data)
        """
        return self._new_cube_with(fill_value=fill_value)

    def with_spectral_unit(self, unit, velocity_convention=None,
                           rest_value=None):
        """
        Returns a new Cube with a different Spectral Axis unit

        Parameters
        ----------
        unit : :class:`~astropy.units.Unit`
            Any valid spectral unit: velocity, (wave)length, or frequency.
            Only vacuum units are supported.
        velocity_convention : 'relativistic', 'radio', or 'optical'
            The velocity convention to use for the output velocity axis.
            Required if the output type is velocity. This can be either one
            of the above strings, or an `astropy.units` equivalency.
        rest_value : :class:`~astropy.units.Quantity`
            A rest wavelength or frequency with appropriate units.  Required if
            output type is velocity.  The cube's WCS should include this
            already if the *input* type is velocity, but the WCS's rest
            wavelength/frequency can be overridden with this parameter.

            .. note: This must be the rest frequency/wavelength *in vacuum*,
                     even if your cube has air wavelength units

        """
        from .spectral_axis import (convert_spectral_axis,
                                    determine_ctype_from_vconv)

        # Velocity conventions: required for frq <-> velo
        # convert_spectral_axis will handle the case of no velocity
        # convention specified & one is required
        if velocity_convention in DOPPLER_CONVENTIONS:
            velocity_convention = DOPPLER_CONVENTIONS[velocity_convention]
        elif (velocity_convention is not None and
              velocity_convention not in DOPPLER_CONVENTIONS.values()):
            raise ValueError("Velocity convention must be radio, optical, "
                             "or relativistic.")

        # If rest value is specified, it must be a quantity
        if (rest_value is not None and
            (not hasattr(rest_value, 'unit') or
             not rest_value.unit.is_equivalent(u.m, u.spectral()))):
            raise ValueError("Rest value must be specified as an astropy "
                             "quantity with spectral equivalence.")

        # Shorter versions to keep lines under 80
        ctype_from_vconv = determine_ctype_from_vconv
        vc = velocity_convention

        meta = self._meta.copy()
        if 'Original Unit' not in self._meta:
            meta['Original Unit'] = self._wcs.wcs.cunit[self._wcs.wcs.spec]
            meta['Original Type'] = self._wcs.wcs.ctype[self._wcs.wcs.spec]

        out_ctype = ctype_from_vconv(self._wcs.wcs.ctype[self._wcs.wcs.spec],
                                     unit,
                                     velocity_convention=velocity_convention)

        newwcs = convert_spectral_axis(self._wcs, unit, out_ctype,
                                       rest_value=rest_value)

        newmask = self._mask.with_spectral_unit(unit,
                                                velocity_convention=vc,
                                                rest_value=rest_value)
        newmask._wcs = newwcs

        cube = self._new_cube_with(wcs=newwcs, mask=newmask, meta=meta,
                                   spectral_unit=unit)

        return cube

    def _get_filled_data(self, view=(), fill=np.nan, check_endian=False):
        """
        Return the underlying data as a numpy array.
        Always returns the spectral axis as the 0th axis

        Sets masked values to *fill*
        """
        if check_endian:
            if not self._data.dtype.isnative:
                kind = str(self._data.dtype.kind)
                sz = str(self._data.dtype.itemsize)
                dt = '=' + kind + sz
                data = self._data.astype(dt)
            else:
                data = self._data
        else:
            data = self._data

        if self._mask is None:
            return data[view]

        return self._mask._filled(data=data, wcs=self._wcs, fill=fill,
                                  view=view)

    @cube_utils.slice_syntax
    def unmasked_data(self, view):
        """
        Return a view of the subset of the underlying data,
        ignoring the mask.

        Returns
        -------
        data : Quantity instance
            The unmasked data
        """
        return u.Quantity(self._data[view], self.unit, copy=False)

    @property
    def wcs(self):
        """
        The WCS describing the cube
        """
        return self._wcs

    @cached
    def _pix_cen(self):
        """
        Offset of every pixel from the origin, along each direction

        Returns
        -------
        tuple of spectral_offset, y_offset, x_offset, each 3D arrays
        describing the distance from the origin

        Notes
        -----
        These arrays are broadcast, and are not memory intensive

        Each array is in the units of the corresponding wcs.cunit, but
        this is implicit (e.g., they are not astropy Quantity arrays)
        """
        # Start off by extracting the world coordinates of the pixels
        _, lat, lon = self.world[0, :, :]
        spectral, _, _ = self.world[:, 0, 0]

        # Convert to radians
        lon = np.radians(lon)
        lat = np.radians(lat)

        # Find the dx and dy arrays
        from astropy.coordinates.angle_utilities import angular_separation
        dx = angular_separation(lon[:, :-1], lat[:, :-1],
                                lon[:, 1:], lat[:, :-1])
        dy = angular_separation(lon[:-1, :], lat[:-1, :],
                                lon[1:, :], lat[1:, :])

        # Find the cumulative offset - need to add a zero at the start
        x = np.zeros(self._data.shape[1:])
        y = np.zeros(self._data.shape[1:])
        x[:, 1:] = np.cumsum(np.degrees(dx), axis=1)
        y[1:, :] = np.cumsum(np.degrees(dy), axis=0)

        x = x.reshape(1, x.shape[0], x.shape[1])
        y = y.reshape(1, y.shape[0], y.shape[1])
        spectral = spectral.reshape(-1, 1, 1) - spectral.ravel()[0]
        x, y, spectral = np.broadcast_arrays(x, y, spectral)

        return spectral, y, x

    @cached
    def _pix_size(self):
        """
        Return the size of each pixel along each direction, in world units

        Returns
        -------
        dv, dy, dx : tuple of 3D arrays

        The extent of each pixel along each direction

        Notes
        -----
        These arrays are broadcast, and are not memory intensive

        Each array is in the units of the corresponding wcs.cunit, but
        this is implicit (e.g., they are not astropy Quantity arrays)
        """

        # First, scale along x direction

        xpix = np.linspace(-0.5, self._data.shape[2] - 0.5, self._data.shape[2] + 1)
        ypix = np.linspace(0., self._data.shape[1] - 1, self._data.shape[1])
        xpix, ypix = np.meshgrid(xpix, ypix)
        zpix = np.zeros(xpix.shape)

        lon, lat, _ = self._wcs.all_pix2world(xpix, ypix, zpix, 0)

        # Convert to radians
        lon = np.radians(lon)
        lat = np.radians(lat)

        # Find the dx and dy arrays
        from astropy.coordinates.angle_utilities import angular_separation
        dx = angular_separation(lon[:, :-1], lat[:, :-1],
                                lon[:, 1:], lat[:, :-1])

        # Next, scale along y direction

        xpix = np.linspace(0., self._data.shape[2] - 1, self._data.shape[2])
        ypix = np.linspace(-0.5,
                           self._data.shape[1] - 0.5,
                           self._data.shape[1] + 1)
        xpix, ypix = np.meshgrid(xpix, ypix)
        zpix = np.zeros(xpix.shape)

        lon, lat, _ = self._wcs.all_pix2world(xpix, ypix, zpix, 0)

        # Convert to radians
        lon = np.radians(lon)
        lat = np.radians(lat)

        # Find the dx and dy arrays
        from astropy.coordinates.angle_utilities import angular_separation
        dy = angular_separation(lon[:-1, :], lat[:-1, :],
                                lon[1:, :], lat[1:, :])

        # Next, spectral coordinates
        zpix = np.linspace(-0.5, self._data.shape[0] - 0.5,
                           self._data.shape[0] + 1)
        xpix = np.zeros(zpix.shape)
        ypix = np.zeros(zpix.shape)

        _, _, spectral = self._wcs.all_pix2world(xpix, ypix, zpix, 0)

        dspectral = np.diff(spectral)

        dx = np.abs(np.degrees(dx.reshape(1, dx.shape[0], dx.shape[1])))
        dy = np.abs(np.degrees(dy.reshape(1, dy.shape[0], dy.shape[1])))
        dspectral = np.abs(dspectral.reshape(-1, 1, 1))
        dx, dy, dspectral = np.broadcast_arrays(dx, dy, dspectral)

        # Take spectral units into account
        dspectral = dspectral * self._spectral_scale

        return dspectral, dy, dx

    def moment(self, order=0, axis=0, how='auto'):
        """
        Compute moments along the spectral axis.

        Moments are defined as follows:

        Moment 0:

        .. math:: M_0 \\int I dl

        Moment 1:

        .. math:: M_1 = \\frac{\\int I l dl}{M_0}

        Moment N:

        .. math:: M_N = \\frac{\\int I (l - M1)**N dl}{M_0}

        Parameters
        ----------
        order : int
           The order of the moment to take. Default=0

        axis : int
           The axis along which to compute the moment. Default=0

        how : cube | slice | ray | auto
           How to compute the moment. All strategies give the same
           result, but certain strategies are more efficient depending
           on data size and layout. Cube/slice/ray iterate over
           decreasing subsets of the data, to conserve memory.
           Default='auto'

        Returns
        -------
           map [, wcs]
           The moment map (numpy array) and, if wcs=True, the WCS object
           describing the map

        Notes
        -----
        Generally, how='cube' is fastest for small cubes that easily
        fit into memory. how='slice' is best for most larger datasets.
        how='ray' is probably only a good idea for very large cubes
        whose data are contiguous over the axis of the moment map.

        For the first moment, the result for axis=1, 2 is the angular
        offset *relative to the cube face*. For axis=0, it is the
        *absolute* velocity/frequency of the first moment.
        """
        from ._moments import (moment_slicewise, moment_cubewise,
                               moment_raywise, moment_auto)

        dispatch = dict(slice=moment_slicewise,
                        cube=moment_cubewise,
                        ray=moment_raywise,
                        auto=moment_auto)

        if how not in dispatch:
            return ValueError("Invalid how. Must be in %s" %
                              sorted(list(dispatch.keys())))

        out = dispatch[how](self, order, axis)

        # apply units
        if order == 0:
            if axis == 0 and self._spectral_unit is not None:
                axunit = unit = self._spectral_unit
            else:
                axunit = unit = u.Unit(self._wcs.wcs.cunit[np2wcs[axis]])
            out = u.Quantity(out, self.unit * axunit, copy=False)
        else:
            if axis == 0 and self._spectral_unit is not None:
                unit = self._spectral_unit ** max(order, 1)
            else:
                unit = u.Unit(self._wcs.wcs.cunit[np2wcs[axis]]) ** max(order, 1)
            out = u.Quantity(out, unit, copy=False)

        # special case: for order=1, axis=0, you usually want
        # the absolute velocity and not the offset
        if order == 1 and axis == 0:
            out += self.world[0, :, :][0]

        new_wcs = wcs_utils.drop_axis(self._wcs, np2wcs[axis])

        meta = {'moment_order': order,
                'moment_axis': axis,
                'moment_method': how}

        return Projection(out, copy=False, wcs=new_wcs, meta=meta,
                          header=self._nowcs_header)

    def moment0(self, axis=0, how='auto'):
        """Compute the zeroth moment along an axis.
        See :meth:`moment`.
        """
        return self.moment(axis=axis, order=0, how=how)

    def moment1(self, axis=0, how='auto'):
        """
        Compute the 1st moment along an axis.
        See :meth:`moment`
        """
        return self.moment(axis=axis, order=1, how=how)

    def moment2(self, axis=0, how='auto'):
        """
        Compute the 2nd moment along an axis.
        See :meth:`moment`
        """
        return self.moment(axis=axis, order=2, how=how)

    @property
    def spectral_axis(self):
        """
        A `~astropy.units.Quantity` array containing the central values of
        each channel along the spectral axis.
        """
        return self.world[:, 0, 0][0].ravel()

    @property
    def velocity_convention(self):
        """
        The `~astropy.units.equivalencies` that describes the spectral axis
        """
        return spectral_axis.determine_vconv_from_ctype(self.wcs.wcs.ctype[self.wcs.wcs.spec])

    @property
    def spatial_coordinate_map(self):
        return self.world[0, :, :][1:]

    def closest_spectral_channel(self, value):
        """
        Find the index of the closest spectral channel to the specified
        spectral coordinate.

        Parameters
        ----------
        value : :class:`~astropy.units.Quantity`
            The value of the spectral coordinate to search for.
        """

        # TODO: we have to not compute this every time
        spectral_axis = self.spectral_axis

        try:
            value = value.to(spectral_axis.unit, equivalencies=u.spectral())
        except u.UnitsError:
            if value.unit.is_equivalent(u.Hz, equivalencies=u.spectral()):
                if spectral_axis.unit.is_equivalent(u.m / u.s):
                    raise u.UnitsError("Spectral axis is in velocity units and "
                                       "'value' is in frequency-equivalent units "
                                       "- use SpectralCube.with_spectral_unit "
                                       "first to convert the cube to frequency-"
                                       "equivalent units, or search for a "
                                       "velocity instead")
                else:
                    raise u.UnitsError("Unexpected spectral axis units: {0}".format(spectal_axis.unit))
            elif value.unit.is_equivalent(u.m / u.s):
                if spectral_axis.unit.is_equivalent(u.Hz, equivalencies=u.spectral()):
                    raise u.UnitsError("Spectral axis is in frequency-equivalent "
                                       "units and 'value' is in velocity units "
                                       "- use SpectralCube.with_spectral_unit "
                                       "first to convert the cube to frequency-"
                                       "equivalent units, or search for a "
                                       "velocity instead")
                else:
                    raise u.UnitsError("Unexpected spectral axis units: {0}".format(spectal_axis.unit))
            else:
                raise u.UnitsError("'value' should be in frequency equivalent or velocity units (got {0})".format(value.unit))

        # TODO: optimize the next line - just brute force for now
        return np.argmin(np.abs(spectral_axis - value))

    def spectral_slab(self, lo, hi):
        """
        Extract a new cube between two spectral coordinates

        Parameters
        ----------
        lo, hi : :class:`~astropy.units.Quantity`
            The lower and upper spectral coordinate for the slab range. The
            units should be compatible with the units of the spectral axis.
            If the spectral axis is in frequency-equivalent units and you
            want to select a range in velocity, or vice-versa, you should
            first use :meth:`~spectral_cube.SpectralCube.with_spectral_unit`
            to convert the units of the spectral axis.
        """

        # Find range of values for spectral axis
        ilo = self.closest_spectral_channel(lo)
        ihi = self.closest_spectral_channel(hi)

        if ilo > ihi:
            ilo, ihi = ihi, ilo
        ihi += 1

        # Create WCS slab
        wcs_slab = self._wcs.deepcopy()
        wcs_slab.wcs.crpix[2] -= ilo

        # Create mask slab
        if self._mask is None:
            mask_slab = None
        else:
            try:
                mask_slab = self._mask[ilo:ihi, :, :]
            except NotImplementedError:
                warnings.warn("Mask slicing not implemented for "
                              "{0} - dropping mask".
                              format(self._mask.__class__.__name__))
                mask_slab = None

        # Create new spectral cube
        slab = self._new_cube_with(data=self._data[ilo:ihi], wcs=wcs_slab,
                                   mask=mask_slab)

        # TODO: we could change the WCS to give a spectral axis in the
        # correct units as requested - so if the initial cube is in Hz and we
        # request a range in km/s, we could adjust the WCS to be in km/s
        # instead

        return slab

    def minimal_subcube(self):
        """
        Return the minimum enclosing subcube where the mask is valid
        """
        return self[self.subcube_slices_from_mask(self._mask)]

    def subcube_from_mask(self, region_mask):
        """
        Given a mask, return the minimal subcube that encloses the mask

        Parameters
        ----------
        region_mask: `masks.MaskBase` or boolean `numpy.ndarray`
            The mask with appropraite WCS or an ndarray with matched
            coordinates
        """
        return self[self.subcube_slices_from_mask(region_mask)]


    def subcube_slices_from_mask(self, region_mask):
        """
        Given a mask, return the slices corresponding to the minimum subcube
        that encloses the mask

        Parameters
        ----------
        region_mask: `masks.MaskBase` or boolean `numpy.ndarray`
            The mask with appropraite WCS or an ndarray with matched
            coordinates
        """
        if not scipyOK:
            raise ImportError("Scipy could not be imported: this function won't work.")

        if isinstance(region_mask, np.ndarray):
            if is_broadcastable_and_smaller(region_mask.shape, self.shape):
                region_mask = BooleanArrayMask(region_mask, self._wcs)
            else:
                raise ValueError("Mask shape does not match cube shape.")

        include = region_mask.include(self._data, self._wcs)

        slices = ndimage.find_objects(np.broadcast_arrays(include,
                                                          self._data)[0])[0]

        return slices

    def subcube(self, xlo='min', xhi='max', ylo='min', yhi='max', zlo='min',
                zhi='max', rest_value=None):
        """
        Extract a sub-cube spatially and spectrally.

        Parameters
        ----------
        [xyz]lo/[xyz]hi : int or `Quantity` or `min`/`max`
            The endpoints to extract.  If given as a quantity, will be
            interpreted as World coordinates.  If given as a string or
            int, will be interpreted as pixel coordinates.
        """

        limit_dict = {'xlo':0 if xlo == 'min' else xlo,
                      'ylo':0 if ylo == 'min' else ylo,
                      'zlo':0 if zlo == 'min' else zlo,
                      'xhi':self.shape[2] if xhi=='max' else xhi,
                      'yhi':self.shape[1] if yhi=='max' else yhi,
                      'zhi':self.shape[0] if zhi=='max' else zhi}
        dims = {'x': 2,
                'y': 1,
                'z': 0}

        # Specific warning for slicing a frequency axis with a velocity or
        # vice/versa
        if ((hasattr(zlo, 'unit') and not
             zlo.unit.is_equivalent(self.spectral_axis.unit)) or
            (hasattr(zhi, 'unit') and not
             zhi.unit.is_equivalent(self.spectral_axis.unit))):
            raise u.UnitsError("Spectral units are not equivalent to the "
                               "spectral slice.  Use `.with_spectral_unit` "
                               "to convert to equivalent units first")

        for val in (xlo,ylo,xhi,yhi):
            if hasattr(val, 'unit') and not val.unit.is_equivalent(u.degree):
                raise u.UnitsError("The X and Y slices must be specified in "
                                   "degree-equivalent units.")

        for lim in limit_dict:
            limval = limit_dict[lim]
            if hasattr(limval, 'unit'):
                dim = dims[lim[0]]
                sl = [slice(0,1)]*2
                sl.insert(dim, slice(None))
                spine = self.world[sl][dim]
                val = np.argmin(np.abs(limval-spine))
                if limval > spine.max() or limval < spine.min():
                    log.warn("The limit {0} is out of bounds."
                             "  Using min/max instead.".format(lim))
                if lim[1:] == 'hi':
                    # End-inclusive indexing: need to add one for the high
                    # slice
                    limit_dict[lim] = val + 1
                else:
                    limit_dict[lim] = val

        slices = [slice(limit_dict[xx+'lo'], limit_dict[xx+'hi'])
                  for xx in 'zyx']

        return self[slices]

    def subcube_from_ds9region(self, ds9region):
        """
        Extract a masked subcube from a ds9 region or a pyregion Region object
        (only functions on celestial dimensions)

        Parameters
        ----------
        ds9region: str or `pyregion.Shape`
            The region to extract
        """
        import pyregion

        if isinstance(ds9region, six.string_types):
            shapelist = pyregion.parse(ds9region)
        else:
            shapelist = ds9region

        if shapelist[0].coord_format not in ('physical','image'):
            # Requires astropy >0.4...
            # pixel_regions = shapelist.as_imagecoord(self.wcs.celestial.to_header())
            # convert the regions to image (pixel) coordinates
            celhdr = self.wcs.sub([wcs.WCSSUB_CELESTIAL]).to_header()
            pixel_regions = shapelist.as_imagecoord(celhdr)
        else:
            # For this to work, we'd need to change the reference pixel after cropping.
            # Alternatively, we can just make the full-sized mask... todo....
            raise NotImplementedError("Can't use non-celestial coordinates with regions.")
            pixel_regions = shapelist

        # This is a hack to use mpl to determine the outer bounds of the regions
        # (but it's a legit hack - pyregion needs a major internal refactor
        # before we can approach this any other way, I think -AG)
        mpl_objs = pixel_regions.get_mpl_patches_texts()[0]

        # Find the minimal enclosing box containing all of the regions
        # (this will speed up the mask creation below)
        extent = mpl_objs[0].get_extents()
        xlo, ylo = extent.min
        xhi, yhi = extent.max
        all_extents = [obj.get_extents() for obj in mpl_objs]
        for ext in all_extents:
            xlo = xlo if xlo < ext.min[0] else ext.min[0]
            ylo = ylo if ylo < ext.min[1] else ext.min[1]
            xhi = xhi if xhi > ext.max[0] else ext.max[0]
            yhi = yhi if yhi > ext.max[1] else ext.max[1]

        log.debug("Region boundaries: ")
        log.debug("xlo={xlo}, ylo={ylo}, xhi={xhi}, yhi={yhi}".format(xlo=xlo,
                                                                      ylo=ylo,
                                                                      xhi=xhi,
                                                                      yhi=yhi))

        subcube = self.subcube(xlo=xlo, ylo=ylo, xhi=xhi, yhi=yhi)

        if any(dim == 0 for dim in subcube.shape):
            raise ValueError("The derived subset is empty: the region does not"
                             " overlap with the cube.")

        subhdr = subcube.wcs.sub([wcs.WCSSUB_CELESTIAL]).to_header()

        mask = shapelist.get_mask(header=subhdr,
                                  shape=subcube.shape[1:])

        return subcube.with_mask(BooleanArrayMask(mask, subcube.wcs,
                                                  shape=subcube.shape))



    def world_spines(self):
        """
        Returns a list of 1D arrays, for the world coordinates
        along each pixel axis.

        Raises error if this operation is ill-posed (e.g. rotated world coordinates,
        strong distortions)

        This method is not currently implemented. Use :meth:`world` instead.
        """
        raise NotImplementedError()

    @cube_utils.slice_syntax
    def world(self, view):
        """
        Return a list of the world coordinates in a cube (or a view of it).

        Cube.world is called with *bracket notation*, like a NumPy array::
            c.world[0:3, :, :]

        Returns
        -------
        [v, y, x] : list of NumPy arryas
            The 3 world coordinates at each pixel in the view.

        Examples
        --------
        >>> c = SpectralCube.read('xyv.fits')

        Extract the first 3 velocity channels of the cube:
        >>> v, y, x = c.world[0:3]

        Extract all the world coordinates
        >>> v, y, x = c.world[:, :, :]

        Extract every other pixel along all axes
        >>> v, y, x = c.world[::2, ::2, ::2]
        """

        # note: view is a tuple of view

        # the next 3 lines are equivalent to (but more efficient than)
        # inds = np.indices(self._data.shape)
        # inds = [i[view] for i in inds]
        inds = np.ogrid[[slice(0, s) for s in self._data.shape]]
        inds = np.broadcast_arrays(*inds)
        inds = [i[view] for i in inds[::-1]]  # numpy -> wcs order

        shp = inds[0].shape
        inds = np.column_stack([i.ravel() for i in inds])
        world = self._wcs.all_pix2world(inds, 0).T

        world = [w.reshape(shp) for w in world]  # 1D->3D

        # apply units
        world = [w * u.Unit(self._wcs.wcs.cunit[i])
                 for i, w in enumerate(world)]

        # convert spectral unit if needed
        if self._spectral_unit is not None:
            world[2] = world[2].to(self._spectral_unit)

        return world[::-1]  # reverse WCS -> numpy order

    def __gt__(self, value):
        """
        Return a LazyMask representing the inequality

        Parameters
        ----------
        value : number
            The threshold
        """
        return LazyMask(lambda data: data > value, data=self._data, wcs=self._wcs)

    def __ge__(self, value):
        return LazyMask(lambda data: data >= value, data=self._data, wcs=self._wcs)

    def __le__(self, value):
        return LazyMask(lambda data: data <= value, data=self._data, wcs=self._wcs)

    def __lt__(self, value):
        return LazyMask(lambda data: data < value, data=self._data, wcs=self._wcs)

    def __eq__(self, value):
        return LazyMask(lambda data: data == value, data=self._data, wcs=self._wcs)

    def __hash__(self):
        return id(self)

    def __ne__(self, value):
        return LazyMask(lambda data: data != value, data=self._data, wcs=self._wcs)

    @classmethod
    def read(cls, filename, format=None, hdu=None, **kwargs):
        """
        Read a spectral cube from a file.

        If the file contains Stokes axes, they will automatically be dropped.
        If you want to read in all Stokes informtion, use
        :meth:`~spectral_cube.StokesSpectralCube.read` instead.

        Parameters
        ----------
        filename : str
            The file to read the cube from
        format : str
            The format of the file to read. (Currently limited to 'fits' and 'casa_image')
        hdu : int or str
            For FITS files, the HDU to read in (can be the ID or name of an
            HDU).
        kwargs : dict
            If the format is 'fits', the kwargs are passed to
            :func:`~astropy.io.fits.open`.
        """
        from .io.core import read
        cube = read(filename, format=format, hdu=hdu, **kwargs)
        if isinstance(cube, StokesSpectralCube):
            return SpectralCube(data=cube._data, wcs=cube._wcs,
                                meta=cube._meta, mask=cube._mask,
                                header=cube._header)
        else:
            return cube

    def write(self, filename, overwrite=False, format=None):
        """
        Write the spectral cube to a file.

        Parameters
        ----------
        filename : str
            The path to write the file to
        format : str
            The format of the file to write. (Currently limited to 'fits')
        overwrite : bool
            If True, overwrite `filename` if it exists
        """
        from .io.core import write
        write(filename, self, overwrite=overwrite, format=format)

    def to_yt(self, spectral_factor=1.0, nprocs=None, **kwargs):
        """
        Convert a spectral cube to a yt object that can be further analyzed in
        yt.

        Parameters
        ----------
        spectral_factor : float, optional
            Factor by which to stretch the spectral axis. If set to 1, one pixel
            in spectral coordinates is equivalent to one pixel in spatial
            coordinates.

        If using yt 3.0 or later, additional keyword arguments will be passed
        onto yt's ``FITSDataset`` constructor. See the yt documentation
        (http://yt-project.org/docs/3.0/examining/loading_data.html?#fits-data)
        for details on options for reading FITS data.
        """

        import yt

        if ('dev' in yt.__version__ or
            StrictVersion(yt.__version__) >= StrictVersion('3.0')):

            from yt.frontends.fits.api import FITSDataset
            from yt.units.unit_object import UnitParseError

            hdu = PrimaryHDU(self._get_filled_data(fill=0.),
                             header=self.wcs.to_header())

            units = str(self.unit.to_string())

            hdu.header["BUNIT"] = units
            hdu.header["BTYPE"] = "flux"

            ds = FITSDataset(hdu, nprocs=nprocs,
                             spectral_factor=spectral_factor, **kwargs)

            # Check to make sure the units are legit

            try:
                ds.quan(1.0,units)
            except UnitParseError:
                raise RuntimeError("The unit %s was not parsed by yt. " % units+
                                   "Check to make sure it is correct.")

        else:

            from yt.mods import load_uniform_grid

            data = {'flux': self._get_filled_data(fill=0.).transpose()}

            nz, ny, nx = self.shape

            if nprocs is None:
                nprocs = 1

            bbox = np.array([[0.5,float(nx)+0.5],
                             [0.5,float(ny)+0.5],
                             [0.5,spectral_factor*float(nz)+0.5]])

            ds = load_uniform_grid(data, [nx,ny,nz], 1., bbox=bbox,
                                   nprocs=nprocs, periodicity=(False, False,
                                                               False))

        return ytCube(self, ds, spectral_factor=spectral_factor)

    def to_glue(self, name=None, glue_app=None, dataset=None, start_gui=True):
        """
        Send data to a new or existing Glue application

        Parameters
        ----------
        name : str or None
            The name of the dataset within Glue.  If None, defaults to
            'SpectralCube'.  If a dataset with the given name already exists,
            a new dataset with "_" appended will be added instead.
        glue_app : GlueApplication or None
            A glue application to send the data to.  If this is not specified,
            a new glue application will be started if one does not already
            exist for this cube.  Otherwise, the data will be sent to the
            existing glue application, `self._glue_app`.
        dataset : glue.core.Data or None
            An existing Data object to add the cube to.  This is a good way
            to compare cubes with the same dimensions.  Supercedes ``glue_app``
        start_gui : bool
            Start the GUI when this is run.  Set to False for testing.
        """
        if name is None:
            name = 'SpectralCube'

        from glue.qt.glue_application import GlueApplication
        from glue.core import DataCollection, Data, Component
        from glue.core.coordinates import coordinates_from_header
        from glue.qt.widgets import ImageWidget

        if dataset is not None:
            if name in [d.label for d in dataset.components]:
                name = name+"_"
            dataset[name] = self

        else:
            result = Data(label=name)
            result.coords = coordinates_from_header(self.header)

            result.add_component(self, name)

            if glue_app is None:
                if hasattr(self,'_glue_app'):
                    glue_app = self._glue_app
                else:
                    # Start a new glue session.  This will quit when done.
                    # I don't think the return statement is ever reached, based on
                    # past attempts [@ChrisBeaumont - chime in here if you'd like]
                    dc = DataCollection([result])

                    #start Glue
                    ga = self._glue_app = GlueApplication(dc)
                    self._glue_viewer = ga.new_data_viewer(ImageWidget,
                                                           data=result)

                    if start_gui:
                        self._glue_app.start()

                    return self._glue_app

            glue_app.add_datasets(self._glue_app.data_collection, result)
        
        
    def to_pvextractor(self):
        """
        Open the cube in a quick viewer written in matplotlib that allows you
        to create PV extractions within the GUI
        """
        from pvextractor.gui import PVSlicer

        return PVSlicer(self)

    def to_ds9(self, ds9id=None, newframe=False):
        """
        Send the data to ds9 (this will create a copy in memory)

        Parameters
        ----------
        ds9id: None or string
            The DS9 session ID.  If 'None', a new one will be created.
            To find your ds9 session ID, open the ds9 menu option
            File:XPA:Information and look for the XPA_METHOD string, e.g.
            ``XPA_METHOD:  86ab2314:60063``.  You would then calll this
            function as ``cube.to_ds9('86ab2314:60063')``
        newframe: bool
            Send the cube to a new frame or to the current frame?
        """
        import ds9

        if ds9id is None:
            dd = ds9.ds9(start=True)
        else:
            dd = ds9.ds9(target=ds9id, start=False)

        if newframe:
            dd.set('frame new')

        dd.set_pyfits(HDUList(self.hdu))

        return dd


    @property
    def _nowcs_header(self):
        """
        Return a copy of the header with no WCS information attached
        """
        return wcs_utils.strip_wcs_from_header(self._header)

    @property
    def header(self):
        # Preserve non-WCS information from previous header iteration
        header = self._nowcs_header
        header.update(self.wcs.to_header())
        if self.unit == u.dimensionless_unscaled and 'BUNIT' in self._meta:
            # preserve the BUNIT even though it's not technically valid
            # (Jy/Beam)
            header['BUNIT'] = self._meta['BUNIT']
        else:
            header['BUNIT'] = self.unit.to_string(format='fits')
        header.insert(2, Card(keyword='NAXIS', value=self._data.ndim))
        header.insert(3, Card(keyword='NAXIS1', value=self.shape[2]))
        header.insert(4, Card(keyword='NAXIS2', value=self.shape[1]))
        header.insert(5, Card(keyword='NAXIS3', value=self.shape[0]))

        # Preserve the cube's spectral units
        if self._spectral_unit != u.Unit(header['CUNIT3']):
            header['CDELT3'] *= self._spectral_scale
            header['CRVAL3'] *= self._spectral_scale
            header['CUNIT3'] = self._spectral_unit.to_string(format='FITS')

        # TODO: incorporate other relevant metadata here
        return header

    @property
    def hdu(self):
        """
        HDU version of self
        """
        hdu = PrimaryHDU(self.filled_data[:].value, header=self.header)
        return hdu

class StokesSpectralCube(SpectralCube):

    """
    A class to store a spectral cube with multiple Stokes parameters. By
    default, this will act like a Stokes I spectral cube, but other stokes
    parameters can be accessed with attribute notation.
    """

    def __init__(self, data, wcs, mask=None, meta=None, header=None):

        # WCS should be 3-d, data should be dict of 3-d, mask should be disk
        # of 3-d

        # XXX: For now, let's just extract I and work with that

        super(StokesSpectralCube, self).__init__(data["I"], wcs,
                                                 mask=mask["I"], meta=meta,
                                                 header=header)

        # TODO: deal with the other stokes parameters here

    @classmethod
    def read(cls, filename, format=None, hdu=None):
        """
        Read a spectral cube from a file.

        If the file contains Stokes axes, they will be read in. If you are
        only interested in the unpolarized emission (I), you can use
        :meth:`~spectral_cube.SpectralCube.read` instead.

        Parameters
        ----------
        filename : str
            The file to read the cube from
        format : str
            The format of the file to read. (Currently limited to 'fits' and 'casa_image')
        hdu : int or str
            For FITS files, the HDU to read in (can be the ID or name of an
            HDU).

        Returns
        -------
        cube : :class:`SpectralCube`
        """
        raise NotImplementedError("")

    def write(self, filename, overwrite=False, format=None):
        """
        Write the spectral cube to a file.

        Parameters
        ----------
        filename : str
            The path to write the file to
        format : str
            The format of the file to write. (Currently limited to 'fits')
        overwrite : bool
            If True, overwrite `filename` if it exists
        """
        raise NotImplementedError("")

def determine_format_from_filename(filename):
    if filename[-4:] == 'fits':
        return 'fits'
    elif filename[-5:] == 'image':
        return 'casa_image'
    elif filename[-3:] == 'lmv':
        return 'class_lmv'<|MERGE_RESOLUTION|>--- conflicted
+++ resolved
@@ -87,178 +87,6 @@
 # conventions between WCS and numpy
 np2wcs = {2: 0, 1: 1, 0: 2}
 
-<<<<<<< HEAD
-class LowerDimensionalObject(u.Quantity):
-    """
-    Generic class for 1D and 2D objects
-    """
-
-    @property
-    def wcs(self):
-        return self._wcs
-
-    @property
-    def meta(self):
-        return self._meta
-
-    @property
-    def header(self):
-        header = self._header
-        # This inplace update is OK; it's not bad to overwrite WCS in this
-        # header
-        if self.wcs is not None:
-            header.update(self.wcs.to_header())
-        header['BUNIT'] = self.unit.to_string(format='fits')
-        header.insert(2, Card(keyword='NAXIS', value=self.ndim))
-        for ind,sh in enumerate(self.shape[::-1]):
-            header.insert(3+ind, Card(keyword='NAXIS{0:1d}'.format(ind+1),
-                                      value=sh))
-        return header
-
-    @property
-    def hdu(self):
-        from astropy.io import fits
-        if self.wcs is None:
-            hdu = fits.PrimaryHDU(self.value)
-        else:
-            hdu = fits.PrimaryHDU(self.value, header=self.wcs.to_header())
-        hdu.header['BUNIT'] = self.unit.to_string(format='fits')
-
-        if 'beam' in self.meta:
-            hdu.header.update(self.meta['beam'].to_header_keywords())
-
-        return hdu
-
-    def write(self, filename, format=None, overwrite=False):
-        """
-        Write the lower dimensional object to a file.
-
-        Parameters
-        ----------
-        filename : str
-            The path to write the file to
-        format : str
-            The kind of file to write. (Currently limited to 'fits')
-        overwrite : bool
-            If True, overwrite `filename` if it exists
-        """
-        if format is None:
-            format = determine_format(filename)
-        if format == 'fits':
-            self.hdu.writeto(filename, clobber=overwrite)
-        else:
-            raise ValueError("Unknown format '{0}' - the only available "
-                             "format at this time is 'fits'")
-
-class Projection(LowerDimensionalObject):
-
-    def __new__(cls, value, unit=None, dtype=None, copy=True, wcs=None,
-                meta=None, mask=None, header=None):
-
-        if np.asarray(value).ndim != 2:
-            raise ValueError("value should be a 2-d array")
-
-        if wcs is not None and wcs.wcs.naxis != 2:
-            raise ValueError("wcs should have two dimension")
-
-        self = u.Quantity.__new__(cls, value, unit=unit, dtype=dtype,
-                                  copy=copy).view(cls)
-        self._wcs = wcs
-        self._meta = meta
-        self._mask = mask
-        if header is not None:
-            self._header = header
-        else:
-            self._header = Header()
-
-        return self
-
-
-    def quicklook(self, filename=None):
-        """
-        Use aplpy to make a quick-look image of the projection.  This will make
-        the `FITSFigure` attribute available.
-
-        If there are unmatched celestial axes, this will instead show an image
-        without axis labels.
-
-        Parameters
-        ----------
-        filename : str or Non
-            Optional - the filename to save the quicklook to.
-        """
-        try:
-            if not hasattr(self, 'FITSFigure'):
-                import aplpy
-                self.FITSFigure = aplpy.FITSFigure(self.hdu)
-
-            self.FITSFigure.show_grayscale()
-            self.FITSFigure.add_colorbar()
-            if filename is not None:
-                self.FITSFigure.save(filename)
-        except (wcs.InconsistentAxisTypesError, ImportError):
-            from matplotlib import pyplot
-            self.figure = pyplot.imshow(self.value)
-            if filename is not None:
-                self.figure.savefig(filename)
-
-# A slice is just like a projection in every way
-class Slice(Projection):
-    pass
-
-
-class OneDSpectrum(LowerDimensionalObject):
-
-    def __new__(cls, value, unit=None, dtype=None, copy=True, wcs=None,
-                meta=None, mask=None, header=None):
-
-        if np.asarray(value).ndim != 1:
-            raise ValueError("value should be a 1-d array")
-
-        if wcs is not None and wcs.wcs.naxis != 1:
-            raise ValueError("wcs should have two dimension")
-
-        self = u.Quantity.__new__(cls, value, unit=unit, dtype=dtype,
-                                  copy=copy).view(cls)
-        self._wcs = wcs
-        self._meta = meta
-        self._mask = mask
-        if header is not None:
-            self._header = header
-        else:
-            self._header = Header()
-
-        return self
-
-    @property
-    def spectral_axis(self):
-        """
-        A `~astropy.units.Quantity` array containing the central values of
-        each channel along the spectral axis.
-        """
-        return self.wcs.wcs_pix2world(np.arange(self.size), 0)[0]
-
-    def quicklook(self, filename=None, drawstyle='steps-mid', **kwargs):
-        """
-        Plot the spectrum with current spectral units in the currently open
-        figure
-
-        kwargs are passed to `matplotlib.pyplot.plot`
-
-        Parameters
-        ----------
-        filename : str or Non
-            Optional - the filename to save the quicklook to.
-        """
-        from matplotlib import pyplot
-        ax = pyplot.gca()
-        ax.plot(self.spectral_axis, self.value, drawstyle=drawstyle, **kwargs)
-        ax.set_xlabel(self.wcs.wcs.cunit[0])
-        ax.set_ylabel(self.unit)
-        if filename is not None:
-            pyplot.gcf().savefig(filename)
-=======
->>>>>>> e0504a3c
 
 
 class SpectralCube(object):
