"""
A class to represent a 3-d position-position-velocity spectral cube.
"""

import warnings
from functools import wraps
import operator
import sys
<<<<<<< HEAD
=======
import re
>>>>>>> 5e4b4f11

from astropy import units as u
from astropy.extern import six
from astropy.io.fits import PrimaryHDU, ImageHDU, Header, Card, HDUList
from astropy.utils.console import ProgressBar
from astropy import log
from astropy import wcs

import numpy as np

from . import cube_utils
from . import wcs_utils
from . import spectral_axis
from .masks import (LazyMask, LazyComparisonMask, BooleanArrayMask, MaskBase,
                    is_broadcastable_and_smaller)
from .io.core import determine_format
from .ytcube import ytCube
from .lower_dimensional_structures import Projection, Slice, OneDSpectrum

from distutils.version import StrictVersion

__all__ = ['SpectralCube']

# apply_everywhere, world: do not have a valid cube to test on
__doctest_skip__ = ['SpectralCube.world', 'SpectralCube._apply_everywhere']

try:  # TODO replace with six.py
    xrange
except NameError:
    xrange = range

try:
    from scipy import ndimage
    scipyOK = True
except ImportError:
    scipyOK = False


DOPPLER_CONVENTIONS = {}
DOPPLER_CONVENTIONS['radio'] = u.doppler_radio
DOPPLER_CONVENTIONS['optical'] = u.doppler_optical
DOPPLER_CONVENTIONS['relativistic'] = u.doppler_relativistic


def cached(func):
    """
    Decorator to cache function calls
    """

    @wraps(func)
    def wrapper(self, *args):
        # The cache lives in the instance so that it gets garbage collected
        if func not in self._cache:
            self._cache[func] = func(self, *args)
        return self._cache[func]

    return wrapper

def warn_slow(function):

    @wraps(function)
    def wrapper(self, *args, **kwargs):
        if self._is_huge and not self.allow_huge_operations:
            raise ValueError("This function ({0}) requires loading the entire "
                             "cube into memory, and the cube is large ({1} "
                             "pixels), so by default we disable this operation. "
                             "To enable the operation, set "
                             "`cube.allow_huge_operations=True` and try again."
                             .format(str(function), self.size))
        elif not self._is_huge:
            # TODO: add check for whether cube has been loaded into memory
            warnings.warn("This function ({0}) requires loading the entire cube into "
                          "memory and may therefore be slow.".format(str(function)))
        return function(self, *args, **kwargs)
    return wrapper

_NP_DOC = """
Ignores excluded mask elements.

Parameters
----------
axis : int (optional)
   The axis to collapse, or None to perform a global aggregation
how : cube | slice | ray | auto
   How to compute the aggregation. All strategies give the same
   result, but certain strategies are more efficient depending
   on data size and layout. Cube/slice/ray iterate over
   decreasing subsets of the data, to conserve memory.
   Default='auto'
""".replace('\n', '\n        ')


def aggregation_docstring(func):
    @wraps(func)
    def wrapper(*args, **kwargs):
        return func(*args, **kwargs)

    wrapper.__doc__ += _NP_DOC
    return wrapper

# convenience structures to keep track of the reversed index
# conventions between WCS and numpy
np2wcs = {2: 0, 1: 1, 0: 2}

class SpectralCube(object):

    def __init__(self, data, wcs, mask=None, meta=None, fill_value=np.nan,
                 header=None, allow_huge_operations=False, read_beam=True):

        # Deal with metadata first because it can affect data reading
        self._meta = meta or {}

        if read_beam:
            self._try_load_beam(header)

        if 'BUNIT' in self._meta:

            # special case: CASA (sometimes) makes non-FITS-compliant jy/beam headers
            bunit = re.sub("\s", "", self._meta['BUNIT'].lower())
            if bunit == 'jy/beam':
                self._unit = u.Jy

                if not read_beam:

                    warnings.warn("Units are in Jy/beam. Attempting to parse "
                                  "header for beam information.")

                    self._try_load_beam(header)

                    if hasattr(self, 'beam'):
                        warnings.warn("Units were JY/BEAM.  The 'beam' is now "
                                      "stored in the .beam attribute, and the "
                                      "units are set to Jy")
                    else:
                        warnings.warn("Could not parse JY/BEAM unit.  Either "
                                      "you should install the radio_beam "
                                      "package or manually replace the units."
                                      " For now, the units are being interpreted "
                                      "as Jy.")

            else:
                try:
                    self._unit = u.Unit(self._meta['BUNIT'])
                except ValueError:
                    warnings.warn("Could not parse unit {0}".format(self._meta['BUNIT']))
                    self._unit = None
        elif hasattr(data, 'unit'):
            self._unit = data.unit
        else:
            self._unit = None

        # data must not be a quantity when stored in self._data
        if hasattr(data, 'unit'):
            # strip the unit so that it can be treated as cube metadata
            data = data.value

        # TODO: mask should be oriented? Or should we assume correctly oriented here?
        self._data, self._wcs = cube_utils._orient(data, wcs)
        self._spectral_axis = None
        self._mask = mask  # specifies which elements to Nan/blank/ignore
                           # object or array-like object, given that WCS needs
                           # to be consistent with data?
        #assert mask._wcs == self._wcs
        self._fill_value = fill_value

        self._header = Header() if header is None else header
        if not isinstance(self._header, Header):
            raise TypeError("If a header is given, it must be a fits.Header")

        # We don't pass the spectral unit via the initializer since the user
        # should be using ``with_spectral_unit`` if they want to set it.
        # However, we do want to keep track of what units the spectral axis
        # should be returned in, otherwise astropy's WCS can change the units,
        # e.g. km/s -> m/s.
        # This can be overridden with Header below
        self._spectral_unit = u.Unit(self._wcs.wcs.cunit[2])

        if spectral_axis.unit_from_header(self._header) is not None:
            self._spectral_unit = spectral_axis.unit_from_header(self._header)

        self._spectral_scale = spectral_axis.wcs_unit_scale(self._spectral_unit)

        self.allow_huge_operations = allow_huge_operations

        self._cache = {}

    @property
    def _is_huge(self):
        # TODO: make threshold depend on memory?
        return cube_utils.is_huge(self, threshold=1e8)

    def _new_cube_with(self, data=None, wcs=None, mask=None, meta=None,
                       fill_value=None, spectral_unit=None, unit=None):

        data = self._data if data is None else data
        if unit is None and hasattr(data, 'unit'):
            if data.unit != self.unit:
                raise u.UnitsError("New data unit '{0}' does not"
                                   " match cube unit '{1}'.  You can"
                                   " override this by specifying the"
                                   " `unit` keyword."
                                   .format(data.unit, self.unit))
            unit = data.unit
        elif unit is not None:
            # convert string units to Units
            if not isinstance(unit, u.Unit):
                unit = u.Unit(unit)

            if hasattr(data, 'unit'):
                if u.Unit(unit) != data.unit:
                    raise u.UnitsError("The specified new cube unit '{0}' "
                                       "does not match the input unit '{1}'."
                                       .format(unit, data.unit))
            else:
                data = u.Quantity(data, unit=unit, copy=False)

        wcs = self._wcs if wcs is None else wcs
        mask = self._mask if mask is None else mask
        if meta is None:
            meta = {}
            meta.update(self._meta)
        if unit is not None:
            meta['BUNIT'] = unit.to_string(format='FITS')

        fill_value = self._fill_value if fill_value is None else fill_value
        spectral_unit = self._spectral_unit if spectral_unit is None else spectral_unit

        cube = SpectralCube(data=data, wcs=wcs, mask=mask, meta=meta,
                            fill_value=fill_value, header=self._header,
                            allow_huge_operations=self.allow_huge_operations)
        cube._spectral_unit = spectral_unit
        cube._spectral_scale = spectral_axis.wcs_unit_scale(spectral_unit)

        return cube

    def _try_load_beam(self, header):

        try:
            from radio_beam import Beam
        except ImportError:
            warnings.warn("radio_beam is not installed. No beam "
                          "can be created.")

        try:
            self.beam = Beam.from_fits_header(header)
            self._meta['beam'] = self.beam
        except:
            warnings.warn("Could not parse beam information from header.")

    @property
    def unit(self):
        """ The flux unit """
        if self._unit:
            return self._unit
        else:
            return u.dimensionless_unscaled

    @property
    def shape(self):
        """ Length of cube along each axis """
        return self._data.shape

    @property
    def size(self):
        """ Number of elements in the cube """
        return self._data.size

    @property
    def base(self):
        """ The data type 'base' of the cube - useful for, e.g., joblib """
        return self._data.base

    def __len__(self):
        return self.shape[0]

    @property
    def ndim(self):
        """ Dimensionality of the data """
        return self._data.ndim

    def __repr__(self):
        s = "SpectralCube with shape={0}".format(self.shape)
        if self.unit is u.dimensionless_unscaled:
            s += ":\n"
        else:
            s += " and unit={0}:\n".format(self.unit)
        s += (" n_x: {0:6d}  type_x: {1:8s}  unit_x: {2:5s}"
              "  range: {3:12.6f}:{4:12.6f}\n".format(self.shape[2],
                                                self.wcs.wcs.ctype[0],
                                                self.wcs.wcs.cunit[0],
                                                self.longitude_extrema[0],
                                                self.longitude_extrema[1],
                                               ))
        s += (" n_y: {0:6d}  type_y: {1:8s}  unit_y: {2:5s}"
              "  range: {3:12.6f}:{4:12.6f}\n".format(self.shape[1],
                                                self.wcs.wcs.ctype[1],
                                                self.wcs.wcs.cunit[1],
                                                self.latitude_extrema[0],
                                                self.latitude_extrema[1],
                                               ))
        s += (" n_s: {0:6d}  type_s: {1:8s}  unit_s: {2:5s}"
              "  range: {3:12.3f}:{4:12.3f}".format(self.shape[0],
                                              self.wcs.wcs.ctype[2],
                                              self.wcs.wcs.cunit[2],
                                              self.spectral_extrema[0],
                                              self.spectral_extrema[1],
                                             ))
        return s

    @property
    @cached
    def spectral_extrema(self):
        _spectral_min = self.spectral_axis.min()
        _spectral_max = self.spectral_axis.max()

        return _spectral_min, _spectral_max

    @property
    @cached
    def world_extrema(self):
        lat,lon = self.spatial_coordinate_map
        _lon_min = lon.min()
        _lon_max = lon.max()
        _lat_min = lat.min()
        _lat_max = lat.max()

        return ((_lon_min, _lon_max),
                (_lat_min, _lat_max))

    @property
    @cached
    def longitude_extrema(self):
        return self.world_extrema[0]

    @property
    @cached
    def latitude_extrema(self):
        return self.world_extrema[1]

    def apply_numpy_function(self, function, fill=np.nan,
                             reduce=True, how='auto',
                             projection=False,
                             unit=None,
                             check_endian=False,
                             progressbar=False,
                             **kwargs):
        """
        Apply a numpy function to the cube

        Parameters
        ----------
        function : `numpy.ufunc`
            A numpy ufunc to apply to the cube
        fill : float
            The fill value to use on the data
        reduce : bool
            reduce indicates whether this is a reduce-like operation,
            that can be accumulated one slice at a time.
            sum/max/min are like this. argmax/argmin/stddev are not
        how : cube | slice | ray | auto
           How to compute the moment. All strategies give the same
           result, but certain strategies are more efficient depending
           on data size and layout. Cube/slice/ray iterate over
           decreasing subsets of the data, to conserve memory.
           Default='auto'
        projection : bool
            Return a `Projection` if the resulting array is 2D or a
            OneDProjection if the resulting array is 1D and the sum is over both
            spatial axes?
        unit : None or `astropy.units.Unit`
            The unit to include for the output array.  For example,
            `SpectralCube.max` calls `SpectralCube.apply_numpy_function(np.max,
            unit=self.unit)`, inheriting the unit from the original cube.
            However, for other numpy functions, e.g. `numpy.argmax`, the return
            is an index and therefore unitless.
        check_endian : bool
            A flag to check the endianness of the data before applying the
            function.  This is only needed for optimized functions, e.g. those
            in the `bottleneck` package.
        progressbar : bool
            Show a progressbar while iterating over the slices through the
            cube?
        kwargs : dict
            Passed to the numpy function.

        Returns
        -------
        result : `Projection` or `~astropy.units.Quantity` or float
            The result depends on the value of ``axis``, ``projection``, and
            ``unit``.  If ``axis`` is None, the return will be a scalar with or
            without units.  If axis is an integer, the return will be a
            `Projection` if ``projection`` is set
        """


        # leave axis in kwargs to avoid overriding numpy defaults, e.g.  if the
        # default is axis=-1, we don't want to force it to be axis=None by
        # specifying that in the function definition
        axis = kwargs.get('axis', None)

        if how == 'auto':
            strategy = cube_utils.iterator_strategy(self, axis)
        else:
            strategy = how

        out = None

        if strategy == 'slice' and reduce:
            try:
                out = self._reduce_slicewise(function, fill, check_endian,
                                             progressbar=progressbar, **kwargs)
            except NotImplementedError:
                pass
        elif how not in ['auto', 'cube']:
            warnings.warn("Cannot use how=%s. Using how=cube" % how)

        if out is None:
            out = function(self._get_filled_data(fill=fill,
                                                 check_endian=check_endian),
                           **kwargs)

        if axis is None:
            # return is scalar
            if unit is not None:
                return u.Quantity(out, unit=unit)
            else:
                return out
        elif projection and reduce:
            meta = {'collapse_axis': axis}
            meta.update(self._meta)

            if hasattr(axis, '__len__') and len(axis) == 2:
                # if operation is over two spatial dims
                if set(axis) == set((1,2)):
                    new_wcs = self._wcs.sub([wcs.WCSSUB_SPECTRAL])
                    header = self._nowcs_header
                    return OneDSpectrum(value=out,
                                        wcs=new_wcs,
                                        copy=False,
                                        unit=unit,
                                        header=header,
                                        meta=meta)
                else:
                    return out

            else:
                new_wcs = wcs_utils.drop_axis(self._wcs, np2wcs[axis])
                header = self._nowcs_header

                return Projection(out, copy=False, wcs=new_wcs, meta=meta,
                                  unit=unit, header=header)
        else:
            return out


    def _reduce_slicewise(self, function, fill, check_endian,
                          includemask=False, progressbar=False, **kwargs):
        """
        Compute a numpy aggregation by grabbing one slice at a time
        """

        ax = kwargs.pop('axis', None)
        full_reduce = ax is None
        ax = ax or 0

        if isinstance(ax, tuple):
            raise NotImplementedError("Multi-axis reductions are not "
                                      "supported with how='slice'")

        if includemask:
            planes = self._iter_mask_slices(ax)
        else:
            planes = self._iter_slices(ax, fill=fill, check_endian=check_endian)
        result = next(planes)

        if progressbar:
            progressbar = ProgressBar(self.shape[ax])
            pbu = progressbar.update
        else:
            pbu = lambda: True


        for plane in planes:
            result = function(np.dstack((result, plane)), axis=2, **kwargs)
            pbu()

        if full_reduce:
            result = function(result)

        return result

    def get_mask_array(self):
        """
        Convert the mask to a boolean numpy array
        """
        return self._mask.include(data=self._data, wcs=self._wcs)

    @property
    def mask(self):
        """
        The underlying mask
        """
        return self._mask

    def _naxes_dropped(self, view):
        """
        Determine how many axes are being selected given a view.

        (1,2) -> 2
        None -> 3
        1 -> 1
        2 -> 1
        """

        if hasattr(view,'__len__'):
            return len(view)
        elif view is None:
            return 3
        else:
            return 1

    @aggregation_docstring
    def sum(self, axis=None, how='auto'):
        """
        Return the sum of the cube, optionally over an axis.
        """
        from .np_compat import allbadtonan

        projection = self._naxes_dropped(axis) in (1,2)

        return self.apply_numpy_function(allbadtonan(np.nansum), fill=np.nan,
                                         how=how, axis=axis, unit=self.unit,
                                         projection=projection)

    @aggregation_docstring
    def mean(self, axis=None, how='cube'):
        """
        Return the mean of the cube, optionally over an axis.
        """

        projection = self._naxes_dropped(axis) in (1,2)

        if how == 'slice':
            counts = self._count_nonzero_slicewise(axis=axis)
            ttl = self.apply_numpy_function(np.nansum, fill=np.nan, how=how,
                                            axis=axis, unit=None,
                                            projection=False)
            out = ttl / counts
            if projection:
                new_wcs = wcs_utils.drop_axis(self._wcs, np2wcs[axis])
                meta = {'collapse_axis': axis}
                meta.update(self._meta)
                return Projection(out, copy=False, wcs=new_wcs,
                                  meta=meta,
                                  unit=self.unit, header=self._nowcs_header)
            else:
                return out

        return self.apply_numpy_function(np.nanmean, fill=np.nan, how=how,
                                         axis=axis, unit=self.unit,
                                         projection=projection)

    def _count_nonzero_slicewise(self, axis=None):
        """
        Count the number of finite pixels along an axis slicewise.  This is a
        helper function for the mean and std deviation slicewise iterators.
        """
        counts = self.apply_numpy_function(np.sum, fill=np.nan,
                                           how='slice', axis=axis,
                                           unit=None,
                                           projection=False,
                                           includemask=True)
        return counts

    @aggregation_docstring
    def std(self, axis=None, how='cube', ddof=0):
        """
        Return the standard deviation of the cube, optionally over an axis.
        """

        projection = self._naxes_dropped(axis) in (1,2)

        if how == 'slice':
            if axis is None:
                 raise NotImplementedError("The overall standard deviation "
                                           "cannot be computed in a slicewise "
                                           "manner.  Please use a "
                                           "different strategy.")
            counts = self._count_nonzero_slicewise(axis=axis)
            ttl = self.apply_numpy_function(np.nansum, fill=np.nan, how='slice',
                                            axis=axis, unit=None,
                                            projection=False)
            # Equivalent, but with more overhead:
            # ttl = self.sum(axis=axis, how='slice').value
            mean = ttl/counts

            planes = self._iter_slices(axis, fill=np.nan, check_endian=False)
            result = (next(planes)-mean)**2
            for plane in planes:
                result = np.nansum(np.dstack((result, (plane-mean)**2)), axis=2)

            out = (result/(counts-ddof))**0.5

            if projection:
                new_wcs = wcs_utils.drop_axis(self._wcs, np2wcs[axis])
                meta = {'collapse_axis': axis}
                meta.update(self._meta)
                return Projection(out, copy=False, wcs=new_wcs,
                                  meta=meta,
                                  unit=self.unit, header=self._nowcs_header)
            else:
                return out

        # standard deviation cannot be computed as a trivial step-by-step
        # process.  There IS a one-pass algorithm for std dev, but it is not
        # implemented, so we must force cube here.  We could and should also
        # implement raywise reduction
        return self.apply_numpy_function(np.nanstd, fill=np.nan, how=how,
                                         axis=axis, unit=self.unit,
                                         projection=projection)


    @aggregation_docstring
    def max(self, axis=None, how='auto'):
        """
        Return the maximum data value of the cube, optionally over an axis.
        """

        projection = self._naxes_dropped(axis) in (1,2)

        return self.apply_numpy_function(np.nanmax, fill=np.nan, how=how,
                                         axis=axis, unit=self.unit,
                                         projection=projection)

    @aggregation_docstring
    def min(self, axis=None, how='auto'):
        """
        Return the minimum data value of the cube, optionally over an axis.
        """

        projection = self._naxes_dropped(axis) in (1,2)

        return self.apply_numpy_function(np.nanmin, fill=np.nan, how=how,
                                         axis=axis, unit=self.unit,
                                         projection=projection)

    @aggregation_docstring
    def argmax(self, axis=None, how='auto'):
        """
        Return the index of the maximum data value.

        The return value is arbitrary if all pixels along ``axis`` are
        excluded from the mask.
        """
        return self.apply_numpy_function(np.nanargmax, fill=-np.inf,
                                         reduce=False, projection=False,
                                         how=how, axis=axis)

    @aggregation_docstring
    def argmin(self, axis=None, how='auto'):
        """
        Return the index of the minimum data value.

        The return value is arbitrary if all pixels along ``axis`` are
        excluded from the mask
        """
        return self.apply_numpy_function(np.nanargmin, fill=np.inf,
                                         reduce=False, projection=False,
                                         how=how, axis=axis)

    def chunked(self, chunksize=1000):
        """
        Not Implemented.

        Iterate over chunks of valid data
        """
        raise NotImplementedError()

    def _get_flat_shape(self, axis):
        """
        Get the shape of the array after flattening along an axis
        """
        iteraxes = [0, 1, 2]
        iteraxes.remove(axis)
        # x,y are defined as first,second dim to iterate over
        # (not x,y in pixel space...)
        nx = self.shape[iteraxes[0]]
        ny = self.shape[iteraxes[1]]
        return nx, ny

    @warn_slow
    def _apply_everywhere(self, function, *args):
        """
        Return a new cube with ``function`` applied to all pixels

        Private because this doesn't have an obvious and easy-to-use API

        Examples
        --------
        >>> cube = SpectralCube.read('xyv.fits')
        >>> newcube = cube.apply_everywhere(np.add, 0.5*u.Jy)
        """

        try:
            test_result = function(np.ones([1,1,1])*self.unit, *args)
            # First, check that function returns same # of dims?
            assert test_result.ndim == 3,"Output is not 3-dimensional"
        except Exception as ex:
            raise AssertionError("Function could not be applied to a simple "
                                 "cube.  The error was: {0}".format(ex))

        data = function(u.Quantity(self._get_filled_data(fill=self._fill_value),
                                   self.unit, copy=False),
                        *args)

        return self._new_cube_with(data=data, unit=data.unit)

    @warn_slow
    def _cube_on_cube_operation(self, function, cube, equivalencies=[]):
        """
        Apply an operation between two cubes.  Inherits the metadata of the
        left cube.
        """
        assert cube.shape == self.shape
        if not self.unit.is_equivalent(cube.unit, equivalencies=equivalencies):
            raise u.UnitsError("{0} is not equivalent to {1}"
                               .format(self.unit, cube.unit))
        if not wcs_utils.check_equality(self.wcs, cube.wcs, warn_missing=True):
            warnings.warn("Cube WCSs do not match, but their shapes do")
        try:
            test_result = function(np.ones([1,1,1])*self.unit,
                                   np.ones([1,1,1])*self.unit)
            # First, check that function returns same # of dims?
            assert test_result.shape == (1,1,1)
        except Exception as ex:
            raise AssertionError("Function {1} could not be applied to a "
                                 "pair of simple "
                                 "cube.  The error was: {0}".format(ex,
                                                                    function))

        cube = cube.to(self.unit)
        data = function(self._data, cube._data)
        try:
            # multiplication, division, etc. are valid inter-unit operations
            unit = function(self.unit, cube.unit)
        except TypeError:
            # addition, subtraction are not
            unit = self.unit

        return self._new_cube_with(data=data, unit=unit)

    def apply_function(self, function, axis=None, weights=None, unit=None,
                       projection=False, progressbar=False, **kwargs):
        """
        Apply a function to valid data along the specified axis or to the whole
        cube, optionally using a weight array that is the same shape (or at
        least can be sliced in the same way)

        Parameters
        ----------
        function : function
            A function that can be applied to a numpy array.  Does not need to
            be nan-aware
        axis : 1, 2, 3, or None
            The axis to operate along.  If None, the return is scalar.
        weights : (optional) np.ndarray
            An array with the same shape (or slicing abilities/results) as the
            data cube
        unit : (optional) `~astropy.units.Unit`
            The unit of the output projection or value.  Not all functions
            should return quantities with units.
        projection : bool
            Return a projection if the resulting array is 2D?
        progressbar : bool
            Show a progressbar while iterating over the slices/rays through the
            cube?

        Returns
        -------
        result : `Projection` or `~astropy.units.Quantity` or float
            The result depends on the value of ``axis``, ``projection``, and
            ``unit``.  If ``axis`` is None, the return will be a scalar with or
            without units.  If axis is an integer, the return will be a
            `Projection` if ``projection`` is set
        """
        if axis is None:
            out = function(self.flattened(), **kwargs)
            if unit is not None:
                return u.Quantity(out, unit=unit)
            else:
                return out

        # determine the output array shape
        nx, ny = self._get_flat_shape(axis)

        # allocate memory for output array
        out = np.empty([nx, ny]) * np.nan

        if progressbar:
            progressbar = ProgressBar(nx*ny)
            pbu = progressbar.update
        else:
            pbu = lambda: True

        # iterate over "lines of sight" through the cube
        for y, x, slc in self._iter_rays(axis):
            # acquire the flattened, valid data for the slice
            data = self.flattened(slc, weights=weights)
            if len(data) != 0:
                result = function(data, **kwargs)
                if hasattr(result, 'value'):
                    # store result in array
                    out[y, x] = result.value
                else:
                    out[y, x] = result
            pbu()

        if projection and axis in (0,1,2):
            new_wcs = wcs_utils.drop_axis(self._wcs, np2wcs[axis])

            meta = {'collapse_axis': axis}
            meta.update(self._meta)

            return Projection(out, copy=False, wcs=new_wcs, meta=meta,
                              unit=unit, header=self._nowcs_header)
        else:
            return out

    def _iter_rays(self, axis=None):
        """
        Iterate over view corresponding to lines-of-sight through a cube
        along the specified axis
        """
        ny, nx = self._get_flat_shape(axis)

        for y in xrange(ny):
            for x in xrange(nx):
                # create length-1 view for each position
                slc = [slice(y, y + 1), slice(x, x + 1), ]
                # create a length-N slice (all-inclusive) along the selected axis
                slc.insert(axis, slice(None))
                yield y, x, slc

    def _iter_slices(self, axis, fill=np.nan, check_endian=False):
        """
        Iterate over the cube one slice at a time,
        replacing masked elements with fill
        """
        view = [slice(None)] * 3
        for x in range(self.shape[axis]):
            view[axis] = x
            yield self._get_filled_data(view=view, fill=fill,
                                        check_endian=check_endian)

    def _iter_mask_slices(self, axis):
        """
        Iterate over the cube one slice at a time,
        replacing masked elements with fill
        """
        view = [slice(None)] * 3
        for x in range(self.shape[axis]):
            view[axis] = x
            yield self._mask._include(data=self._data,
                                      view=view,
                                      wcs=self._wcs)

    def flattened(self, slice=(), weights=None):
        """
        Return a slice of the cube giving only the valid data (i.e., removing
        bad values)

        Parameters
        ----------
        slice: 3-tuple
            A length-3 tuple of view (or any equivalent valid slice of a
            cube)
        weights: (optional) np.ndarray
            An array with the same shape (or slicing abilities/results) as the
            data cube
        """
        data = self._mask._flattened(data=self._data, wcs=self._wcs, view=slice)
        if weights is not None:
            weights = self._mask._flattened(data=weights, wcs=self._wcs, view=slice)
            return u.Quantity(data * weights, self.unit, copy=False)
        else:
            return u.Quantity(data, self.unit, copy=False)

    def flattened_world(self, view=()):
        """
        Retrieve the world coordinates corresponding to the extracted flattened
        version of the cube
        """
        lon,lat,spec = self.world[view]
        spec = self._mask._flattened(data=spec, wcs=self._wcs,
                                     view=slice)
        lon = self._mask._flattened(data=lon, wcs=self._wcs,
                                     view=slice)
        lat = self._mask._flattened(data=lat, wcs=self._wcs,
                                     view=slice)
        return lat,lon,spec

    def median(self, axis=None, iterate_rays=False, **kwargs):
        """
        Compute the median of an array, optionally along an axis.

        Ignores excluded mask elements.

        Parameters
        ----------
        axis : int (optional)
            The axis to collapse
        iterate_rays : bool
            Iterate over individual rays?  This mode is slower but can save RAM
            costs, which may be extreme for large cubes

        Returns
        -------
        med : ndarray
            The median
        """
        try:
            from bottleneck import nanmedian
            bnok = True
        except ImportError:
            bnok = False

        # slicewise median is nonsense, must force how = 'cube'
        if bnok and not iterate_rays:
            log.debug("Using bottleneck nanmedian")
            result = self.apply_numpy_function(nanmedian, axis=axis,
                                               projection=True, unit=self.unit,
                                               how='cube', check_endian=True,
                                               **kwargs)
        elif hasattr(np, 'nanmedian') and not iterate_rays:
            log.debug("Using numpy nanmedian")
            result = self.apply_numpy_function(np.nanmedian, axis=axis,
                                               projection=True, unit=self.unit,
                                               how='cube',**kwargs)
        else:
            log.debug("Using numpy median iterating over rays")
            result = self.apply_function(np.median, projection=True, axis=axis,
                                         unit=self.unit, **kwargs)

        return result

    def percentile(self, q, axis=None, iterate_rays=False, **kwargs):
        """
        Return percentiles of the data.

        Parameters
        ----------
        q : float
            The percentile to compute
        axis : int, or None
            Which axis to compute percentiles over
        iterate_rays : bool
            Iterate over individual rays?  This mode is slower but can save RAM
            costs, which may be extreme for large cubes
        """
        if hasattr(np, 'nanpercentile') and not iterate_rays:
            result = self.apply_numpy_function(np.nanpercentile, q=q,
                                               axis=axis, projection=True,
                                               unit=self.unit, how='cube',
                                               **kwargs)
        else:
            result = self.apply_function(np.percentile, q=q, axis=axis,
                                         projection=True, unit=self.unit,
                                         **kwargs)

        return result

    def with_mask(self, mask, inherit_mask=True):
        """
        Return a new SpectralCube instance that contains a composite mask of
        the current SpectralCube and the new ``mask``.

        Parameters
        ----------
        mask : :class:`MaskBase` instance, or boolean numpy array
            The mask to apply. If a boolean array is supplied,
            it will be converted into a mask, assuming that
            True values indicate included elements.

        inherit_mask : bool (optional, default=True)
            If True, combines the provided mask with the
            mask currently attached to the cube

        Returns
        -------
        new_cube : :class:`SpectralCube`
            A cube with the new mask applied.

        Notes
        -----
        This operation returns a view into the data, and not a copy.
        """
        if isinstance(mask, np.ndarray):
            if not is_broadcastable_and_smaller(mask.shape, self._data.shape):
                raise ValueError("Mask shape is not broadcastable to data shape: "
                                 "%s vs %s" % (mask.shape, self._data.shape))
            mask = BooleanArrayMask(mask, self._wcs)

        if self._mask is not None:
            return self._new_cube_with(mask=self._mask & mask if inherit_mask else mask)
        else:
            return self._new_cube_with(mask=mask)

    def __getitem__(self, view):

        # Need to allow self[:], self[:,:]
        if isinstance(view, (slice,int)):
            view = (view, slice(None), slice(None))
        elif len(view) == 2:
            view = view + (slice(None),)
        elif len(view) > 3:
            raise IndexError("Too many indices")

        meta = {}
        meta.update(self._meta)
        meta['slice'] = [(s.start, s.stop, s.step)
                         if hasattr(s,'start') else s
                         for s in view]

        intslices = [2-ii for ii,s in enumerate(view) if not hasattr(s,'start')]

        if intslices:
            if len(intslices) > 1:
                if 2 in intslices:
                    raise NotImplementedError("1D slices along non-spectral "
                                              "axes are not yet implemented.")
                newwcs = self._wcs.sub([a
                                        for a in (1,2,3)
                                        if a not in [x+1 for x in intslices]])
                return OneDSpectrum(value=self._data[view],
                                    wcs=newwcs,
                                    copy=False,
                                    unit=self.unit,
                                    meta=meta)

            # only one element, so drop an axis
            newwcs = wcs_utils.drop_axis(self._wcs, intslices[0])
            header = self._nowcs_header
            return Slice(value=self.filled_data[view],
                         wcs=newwcs,
                         copy=False,
                         unit=self.unit,
                         header=header,
                         meta=meta)

        newmask = self._mask[view] if self._mask is not None else None

        return self._new_cube_with(data=self._data[view],
                                   wcs=wcs_utils.slice_wcs(self._wcs, view),
                                   mask=newmask,
                                   meta=meta)

    @property
    def unitless(self):
        """Return a copy of self with unit set to None"""
        newcube = self._new_cube_with()
        newcube._unit = None
        return newcube


    @property
    def fill_value(self):
        """ The replacement value used by :meth:`filled_data`.

        fill_value is immutable; use :meth:`with_fill_value`
        to create a new cube with a different fill value.
        """
        return self._fill_value

    @cube_utils.slice_syntax
    def filled_data(self, view):
        """
        Return a portion of the data array, with excluded mask values
        replaced by `fill_value`.

        Returns
        -------
        data : Quantity
            The masked data.
        """
        return u.Quantity(self._get_filled_data(view, fill=self._fill_value),
                          self.unit, copy=False)

    def with_fill_value(self, fill_value):
        """
        Create a new :class:`SpectralCube` with a different `fill_value`.

        Notes
        -----
        This method is fast (it does not copy any data)
        """
        return self._new_cube_with(fill_value=fill_value)

    def with_spectral_unit(self, unit, velocity_convention=None,
                           rest_value=None):
        """
        Returns a new Cube with a different Spectral Axis unit

        Parameters
        ----------
        unit : :class:`~astropy.units.Unit`
            Any valid spectral unit: velocity, (wave)length, or frequency.
            Only vacuum units are supported.
        velocity_convention : 'relativistic', 'radio', or 'optical'
            The velocity convention to use for the output velocity axis.
            Required if the output type is velocity. This can be either one
            of the above strings, or an `astropy.units` equivalency.
        rest_value : :class:`~astropy.units.Quantity`
            A rest wavelength or frequency with appropriate units.  Required if
            output type is velocity.  The cube's WCS should include this
            already if the *input* type is velocity, but the WCS's rest
            wavelength/frequency can be overridden with this parameter.

            .. note: This must be the rest frequency/wavelength *in vacuum*,
                     even if your cube has air wavelength units

        """
        from .spectral_axis import (convert_spectral_axis,
                                    determine_ctype_from_vconv)

        # Allow string specification of units, for example
        if not isinstance(unit, u.Unit):
            unit = u.Unit(unit)

        # Velocity conventions: required for frq <-> velo
        # convert_spectral_axis will handle the case of no velocity
        # convention specified & one is required
        if velocity_convention in DOPPLER_CONVENTIONS:
            velocity_convention = DOPPLER_CONVENTIONS[velocity_convention]
        elif (velocity_convention is not None and
              velocity_convention not in DOPPLER_CONVENTIONS.values()):
            raise ValueError("Velocity convention must be radio, optical, "
                             "or relativistic.")

        # If rest value is specified, it must be a quantity
        if (rest_value is not None and
            (not hasattr(rest_value, 'unit') or
             not rest_value.unit.is_equivalent(u.m, u.spectral()))):
            raise ValueError("Rest value must be specified as an astropy "
                             "quantity with spectral equivalence.")

        # Shorter versions to keep lines under 80
        ctype_from_vconv = determine_ctype_from_vconv
        vc = velocity_convention

        meta = self._meta.copy()
        if 'Original Unit' not in self._meta:
            meta['Original Unit'] = self._wcs.wcs.cunit[self._wcs.wcs.spec]
            meta['Original Type'] = self._wcs.wcs.ctype[self._wcs.wcs.spec]

        out_ctype = ctype_from_vconv(self._wcs.wcs.ctype[self._wcs.wcs.spec],
                                     unit,
                                     velocity_convention=velocity_convention)

        newwcs = convert_spectral_axis(self._wcs, unit, out_ctype,
                                       rest_value=rest_value)

        if self._mask is not None:
            newmask = self._mask.with_spectral_unit(unit,
                                                    velocity_convention=vc,
                                                    rest_value=rest_value)
            newmask._wcs = newwcs
        else:
            newmask = None

        newwcs.wcs.set()
        cube = self._new_cube_with(wcs=newwcs, mask=newmask, meta=meta,
                                   spectral_unit=unit)

        return cube

    def _get_filled_data(self, view=(), fill=np.nan, check_endian=False):
        """
        Return the underlying data as a numpy array.
        Always returns the spectral axis as the 0th axis

        Sets masked values to *fill*
        """
        if check_endian:
            if not self._data.dtype.isnative:
                kind = str(self._data.dtype.kind)
                sz = str(self._data.dtype.itemsize)
                dt = '=' + kind + sz
                data = self._data.astype(dt)
            else:
                data = self._data
        else:
            data = self._data

        if self._mask is None:
            return data[view]

        return self._mask._filled(data=data, wcs=self._wcs, fill=fill,
                                  view=view)

    @cube_utils.slice_syntax
    def unmasked_data(self, view):
        """
        Return a view of the subset of the underlying data,
        ignoring the mask.

        Returns
        -------
        data : Quantity instance
            The unmasked data
        """
        return u.Quantity(self._data[view], self.unit, copy=False)

    @property
    def wcs(self):
        """
        The WCS describing the cube
        """
        return self._wcs

    @cached
    def _pix_cen(self):
        """
        Offset of every pixel from the origin, along each direction

        Returns
        -------
        tuple of spectral_offset, y_offset, x_offset, each 3D arrays
        describing the distance from the origin

        Notes
        -----
        These arrays are broadcast, and are not memory intensive

        Each array is in the units of the corresponding wcs.cunit, but
        this is implicit (e.g., they are not astropy Quantity arrays)
        """
        # Start off by extracting the world coordinates of the pixels
        _, lat, lon = self.world[0, :, :]
        spectral, _, _ = self.world[:, 0, 0]

        # Convert to radians
        lon = np.radians(lon)
        lat = np.radians(lat)

        # Find the dx and dy arrays
        from astropy.coordinates.angle_utilities import angular_separation
        dx = angular_separation(lon[:, :-1], lat[:, :-1],
                                lon[:, 1:], lat[:, :-1])
        dy = angular_separation(lon[:-1, :], lat[:-1, :],
                                lon[1:, :], lat[1:, :])

        # Find the cumulative offset - need to add a zero at the start
        x = np.zeros(self._data.shape[1:])
        y = np.zeros(self._data.shape[1:])
        x[:, 1:] = np.cumsum(np.degrees(dx), axis=1)
        y[1:, :] = np.cumsum(np.degrees(dy), axis=0)

        x = x.reshape(1, x.shape[0], x.shape[1])
        y = y.reshape(1, y.shape[0], y.shape[1])
        spectral = spectral.reshape(-1, 1, 1) - spectral.ravel()[0]
        x, y, spectral = np.broadcast_arrays(x, y, spectral)

        return spectral, y, x

    @cached
    def _pix_size(self):
        """
        Return the size of each pixel along each direction, in world units

        Returns
        -------
        dv, dy, dx : tuple of 3D arrays

        The extent of each pixel along each direction

        Notes
        -----
        These arrays are broadcast, and are not memory intensive

        Each array is in the units of the corresponding wcs.cunit, but
        this is implicit (e.g., they are not astropy Quantity arrays)
        """

        # First, scale along x direction

        xpix = np.linspace(-0.5, self._data.shape[2] - 0.5, self._data.shape[2] + 1)
        ypix = np.linspace(0., self._data.shape[1] - 1, self._data.shape[1])
        xpix, ypix = np.meshgrid(xpix, ypix)
        zpix = np.zeros(xpix.shape)

        lon, lat, _ = self._wcs.all_pix2world(xpix, ypix, zpix, 0)

        # Convert to radians
        lon = np.radians(lon)
        lat = np.radians(lat)

        # Find the dx and dy arrays
        from astropy.coordinates.angle_utilities import angular_separation
        dx = angular_separation(lon[:, :-1], lat[:, :-1],
                                lon[:, 1:], lat[:, :-1])

        # Next, scale along y direction

        xpix = np.linspace(0., self._data.shape[2] - 1, self._data.shape[2])
        ypix = np.linspace(-0.5,
                           self._data.shape[1] - 0.5,
                           self._data.shape[1] + 1)
        xpix, ypix = np.meshgrid(xpix, ypix)
        zpix = np.zeros(xpix.shape)

        lon, lat, _ = self._wcs.all_pix2world(xpix, ypix, zpix, 0)

        # Convert to radians
        lon = np.radians(lon)
        lat = np.radians(lat)

        # Find the dx and dy arrays
        from astropy.coordinates.angle_utilities import angular_separation
        dy = angular_separation(lon[:-1, :], lat[:-1, :],
                                lon[1:, :], lat[1:, :])

        # Next, spectral coordinates
        zpix = np.linspace(-0.5, self._data.shape[0] - 0.5,
                           self._data.shape[0] + 1)
        xpix = np.zeros(zpix.shape)
        ypix = np.zeros(zpix.shape)

        _, _, spectral = self._wcs.all_pix2world(xpix, ypix, zpix, 0)

        dspectral = np.diff(spectral)

        dx = np.abs(np.degrees(dx.reshape(1, dx.shape[0], dx.shape[1])))
        dy = np.abs(np.degrees(dy.reshape(1, dy.shape[0], dy.shape[1])))
        dspectral = np.abs(dspectral.reshape(-1, 1, 1))
        dx, dy, dspectral = np.broadcast_arrays(dx, dy, dspectral)

        # Take spectral units into account
        dspectral = dspectral * self._spectral_scale

        return dspectral, dy, dx

    def moment(self, order=0, axis=0, how='auto'):
        """
        Compute moments along the spectral axis.

        Moments are defined as follows:

        Moment 0:

        .. math:: M_0 \\int I dl

        Moment 1:

        .. math:: M_1 = \\frac{\\int I l dl}{M_0}

        Moment N:

        .. math:: M_N = \\frac{\\int I (l - M1)**N dl}{M_0}

        Parameters
        ----------
        order : int
           The order of the moment to take. Default=0

        axis : int
           The axis along which to compute the moment. Default=0

        how : cube | slice | ray | auto
           How to compute the moment. All strategies give the same
           result, but certain strategies are more efficient depending
           on data size and layout. Cube/slice/ray iterate over
           decreasing subsets of the data, to conserve memory.
           Default='auto'

        Returns
        -------
           map [, wcs]
           The moment map (numpy array) and, if wcs=True, the WCS object
           describing the map

        Notes
        -----
        Generally, how='cube' is fastest for small cubes that easily
        fit into memory. how='slice' is best for most larger datasets.
        how='ray' is probably only a good idea for very large cubes
        whose data are contiguous over the axis of the moment map.

        For the first moment, the result for axis=1, 2 is the angular
        offset *relative to the cube face*. For axis=0, it is the
        *absolute* velocity/frequency of the first moment.
        """
        from ._moments import (moment_slicewise, moment_cubewise,
                               moment_raywise, moment_auto)

        dispatch = dict(slice=moment_slicewise,
                        cube=moment_cubewise,
                        ray=moment_raywise,
                        auto=moment_auto)

        if how not in dispatch:
            return ValueError("Invalid how. Must be in %s" %
                              sorted(list(dispatch.keys())))

        out = dispatch[how](self, order, axis)

        # apply units
        if order == 0:
            if axis == 0 and self._spectral_unit is not None:
                axunit = unit = self._spectral_unit
            else:
                axunit = unit = u.Unit(self._wcs.wcs.cunit[np2wcs[axis]])
            out = u.Quantity(out, self.unit * axunit, copy=False)
        else:
            if axis == 0 and self._spectral_unit is not None:
                unit = self._spectral_unit ** max(order, 1)
            else:
                unit = u.Unit(self._wcs.wcs.cunit[np2wcs[axis]]) ** max(order, 1)
            out = u.Quantity(out, unit, copy=False)

        # special case: for order=1, axis=0, you usually want
        # the absolute velocity and not the offset
        if order == 1 and axis == 0:
            out += self.world[0, :, :][0]

        new_wcs = wcs_utils.drop_axis(self._wcs, np2wcs[axis])

        meta = {'moment_order': order,
                'moment_axis': axis,
                'moment_method': how}
        meta.update(self._meta)

        return Projection(out, copy=False, wcs=new_wcs, meta=meta,
                          header=self._nowcs_header)

    def moment0(self, axis=0, how='auto'):
        """Compute the zeroth moment along an axis.
        See :meth:`moment`.
        """
        return self.moment(axis=axis, order=0, how=how)

    def moment1(self, axis=0, how='auto'):
        """
        Compute the 1st moment along an axis.
        See :meth:`moment`
        """
        return self.moment(axis=axis, order=1, how=how)

    def moment2(self, axis=0, how='auto'):
        """
        Compute the 2nd moment along an axis.
        See :meth:`moment`
        """
        return self.moment(axis=axis, order=2, how=how)

    @property
    def spectral_axis(self):
        """
        A `~astropy.units.Quantity` array containing the central values of
        each channel along the spectral axis.
        """
        return self.world[:, 0, 0][0].ravel()

    @property
    def velocity_convention(self):
        """
        The `~astropy.units.equivalencies` that describes the spectral axis
        """
        return spectral_axis.determine_vconv_from_ctype(self.wcs.wcs.ctype[self.wcs.wcs.spec])

    @property
    def spatial_coordinate_map(self):
        return self.world[0, :, :][1:]

    def closest_spectral_channel(self, value):
        """
        Find the index of the closest spectral channel to the specified
        spectral coordinate.

        Parameters
        ----------
        value : :class:`~astropy.units.Quantity`
            The value of the spectral coordinate to search for.
        """

        # TODO: we have to not compute this every time
        spectral_axis = self.spectral_axis

        try:
            value = value.to(spectral_axis.unit, equivalencies=u.spectral())
        except u.UnitsError:
            if value.unit.is_equivalent(u.Hz, equivalencies=u.spectral()):
                if spectral_axis.unit.is_equivalent(u.m / u.s):
                    raise u.UnitsError("Spectral axis is in velocity units and "
                                       "'value' is in frequency-equivalent units "
                                       "- use SpectralCube.with_spectral_unit "
                                       "first to convert the cube to frequency-"
                                       "equivalent units, or search for a "
                                       "velocity instead")
                else:
                    raise u.UnitsError("Unexpected spectral axis units: {0}".format(spectal_axis.unit))
            elif value.unit.is_equivalent(u.m / u.s):
                if spectral_axis.unit.is_equivalent(u.Hz, equivalencies=u.spectral()):
                    raise u.UnitsError("Spectral axis is in frequency-equivalent "
                                       "units and 'value' is in velocity units "
                                       "- use SpectralCube.with_spectral_unit "
                                       "first to convert the cube to frequency-"
                                       "equivalent units, or search for a "
                                       "velocity instead")
                else:
                    raise u.UnitsError("Unexpected spectral axis units: {0}".format(spectal_axis.unit))
            else:
                raise u.UnitsError("'value' should be in frequency equivalent or velocity units (got {0})".format(value.unit))

        # TODO: optimize the next line - just brute force for now
        return np.argmin(np.abs(spectral_axis - value))

    def spectral_slab(self, lo, hi):
        """
        Extract a new cube between two spectral coordinates

        Parameters
        ----------
        lo, hi : :class:`~astropy.units.Quantity`
            The lower and upper spectral coordinate for the slab range. The
            units should be compatible with the units of the spectral axis.
            If the spectral axis is in frequency-equivalent units and you
            want to select a range in velocity, or vice-versa, you should
            first use :meth:`~spectral_cube.SpectralCube.with_spectral_unit`
            to convert the units of the spectral axis.
        """

        # Find range of values for spectral axis
        ilo = self.closest_spectral_channel(lo)
        ihi = self.closest_spectral_channel(hi)

        if ilo > ihi:
            ilo, ihi = ihi, ilo
        ihi += 1

        # Create WCS slab
        wcs_slab = self._wcs.deepcopy()
        wcs_slab.wcs.crpix[2] -= ilo

        # Create mask slab
        if self._mask is None:
            mask_slab = None
        else:
            try:
                mask_slab = self._mask[ilo:ihi, :, :]
            except NotImplementedError:
                warnings.warn("Mask slicing not implemented for "
                              "{0} - dropping mask".
                              format(self._mask.__class__.__name__))
                mask_slab = None

        # Create new spectral cube
        slab = self._new_cube_with(data=self._data[ilo:ihi], wcs=wcs_slab,
                                   mask=mask_slab)

        # TODO: we could change the WCS to give a spectral axis in the
        # correct units as requested - so if the initial cube is in Hz and we
        # request a range in km/s, we could adjust the WCS to be in km/s
        # instead

        return slab

    def minimal_subcube(self):
        """
        Return the minimum enclosing subcube where the mask is valid
        """
        return self[self.subcube_slices_from_mask(self._mask)]

    def subcube_from_mask(self, region_mask):
        """
        Given a mask, return the minimal subcube that encloses the mask

        Parameters
        ----------
        region_mask: `masks.MaskBase` or boolean `numpy.ndarray`
            The mask with appropraite WCS or an ndarray with matched
            coordinates
        """
        return self[self.subcube_slices_from_mask(region_mask)]


    def subcube_slices_from_mask(self, region_mask):
        """
        Given a mask, return the slices corresponding to the minimum subcube
        that encloses the mask

        Parameters
        ----------
        region_mask: `masks.MaskBase` or boolean `numpy.ndarray`
            The mask with appropraite WCS or an ndarray with matched
            coordinates
        """
        if not scipyOK:
            raise ImportError("Scipy could not be imported: this function won't work.")

        if isinstance(region_mask, np.ndarray):
            if is_broadcastable_and_smaller(region_mask.shape, self.shape):
                region_mask = BooleanArrayMask(region_mask, self._wcs)
            else:
                raise ValueError("Mask shape does not match cube shape.")

        include = region_mask.include(self._data, self._wcs)

        slices = ndimage.find_objects(np.broadcast_arrays(include,
                                                          self._data)[0])[0]

        return slices

    def subcube(self, xlo='min', xhi='max', ylo='min', yhi='max', zlo='min',
                zhi='max', rest_value=None):
        """
        Extract a sub-cube spatially and spectrally.

        Parameters
        ----------
        [xyz]lo/[xyz]hi : int or `Quantity` or `min`/`max`
            The endpoints to extract.  If given as a quantity, will be
            interpreted as World coordinates.  If given as a string or
            int, will be interpreted as pixel coordinates.
        """

        limit_dict = {'xlo':0 if xlo == 'min' else xlo,
                      'ylo':0 if ylo == 'min' else ylo,
                      'zlo':0 if zlo == 'min' else zlo,
                      'xhi':self.shape[2] if xhi=='max' else xhi,
                      'yhi':self.shape[1] if yhi=='max' else yhi,
                      'zhi':self.shape[0] if zhi=='max' else zhi}
        dims = {'x': 2,
                'y': 1,
                'z': 0}

        # Specific warning for slicing a frequency axis with a velocity or
        # vice/versa
        if ((hasattr(zlo, 'unit') and not
             zlo.unit.is_equivalent(self.spectral_axis.unit)) or
            (hasattr(zhi, 'unit') and not
             zhi.unit.is_equivalent(self.spectral_axis.unit))):
            raise u.UnitsError("Spectral units are not equivalent to the "
                               "spectral slice.  Use `.with_spectral_unit` "
                               "to convert to equivalent units first")

        for val in (xlo,ylo,xhi,yhi):
            if hasattr(val, 'unit') and not val.unit.is_equivalent(u.degree):
                raise u.UnitsError("The X and Y slices must be specified in "
                                   "degree-equivalent units.")

        for lim in limit_dict:
            limval = limit_dict[lim]
            if hasattr(limval, 'unit'):
                dim = dims[lim[0]]
                sl = [slice(0,1)]*2
                sl.insert(dim, slice(None))
                spine = self.world[sl][dim]
                val = np.argmin(np.abs(limval-spine))
                if limval > spine.max() or limval < spine.min():
                    log.warn("The limit {0} is out of bounds."
                             "  Using min/max instead.".format(lim))
                if lim[1:] == 'hi':
                    # End-inclusive indexing: need to add one for the high
                    # slice
                    limit_dict[lim] = val + 1
                else:
                    limit_dict[lim] = val

        slices = [slice(limit_dict[xx+'lo'], limit_dict[xx+'hi'])
                  for xx in 'zyx']

        return self[slices]

    def subcube_from_ds9region(self, ds9region):
        """
        Extract a masked subcube from a ds9 region or a pyregion Region object
        (only functions on celestial dimensions)

        Parameters
        ----------
        ds9region: str or `pyregion.Shape`
            The region to extract
        """
        import pyregion

        if isinstance(ds9region, six.string_types):
            shapelist = pyregion.parse(ds9region)
        else:
            shapelist = ds9region

        if shapelist[0].coord_format not in ('physical','image'):
            # Requires astropy >0.4...
            # pixel_regions = shapelist.as_imagecoord(self.wcs.celestial.to_header())
            # convert the regions to image (pixel) coordinates
            celhdr = self.wcs.sub([wcs.WCSSUB_CELESTIAL]).to_header()
            pixel_regions = shapelist.as_imagecoord(celhdr)
        else:
            # For this to work, we'd need to change the reference pixel after cropping.
            # Alternatively, we can just make the full-sized mask... todo....
            raise NotImplementedError("Can't use non-celestial coordinates with regions.")
            pixel_regions = shapelist

        # This is a hack to use mpl to determine the outer bounds of the regions
        # (but it's a legit hack - pyregion needs a major internal refactor
        # before we can approach this any other way, I think -AG)
        mpl_objs = pixel_regions.get_mpl_patches_texts()[0]

        # Find the minimal enclosing box containing all of the regions
        # (this will speed up the mask creation below)
        extent = mpl_objs[0].get_extents()
        xlo, ylo = extent.min
        xhi, yhi = extent.max
        all_extents = [obj.get_extents() for obj in mpl_objs]
        for ext in all_extents:
            xlo = xlo if xlo < ext.min[0] else ext.min[0]
            ylo = ylo if ylo < ext.min[1] else ext.min[1]
            xhi = xhi if xhi > ext.max[0] else ext.max[0]
            yhi = yhi if yhi > ext.max[1] else ext.max[1]

        # Negative indices will do bad things, like wrap around the cube
        # If xhi/yhi are negative, there is not overlap
        if (xhi < 0) or (yhi < 0):
            raise ValueError("Region is outside of cube.")

        # if xlo/ylo are negative, we need to crop
        if xlo < 0:
            xlo = 0
        if ylo < 0:
            ylo = 0

        log.debug("Region boundaries: ")
        log.debug("xlo={xlo}, ylo={ylo}, xhi={xhi}, yhi={yhi}".format(xlo=xlo,
                                                                      ylo=ylo,
                                                                      xhi=xhi,
                                                                      yhi=yhi))

        subcube = self.subcube(xlo=xlo, ylo=ylo, xhi=xhi, yhi=yhi)

        if any(dim == 0 for dim in subcube.shape):
            raise ValueError("The derived subset is empty: the region does not"
                             " overlap with the cube.")

        subhdr = subcube.wcs.sub([wcs.WCSSUB_CELESTIAL]).to_header()

        mask = shapelist.get_mask(header=subhdr,
                                  shape=subcube.shape[1:])

        return subcube.with_mask(BooleanArrayMask(mask, subcube.wcs,
                                                  shape=subcube.shape))



    def world_spines(self):
        """
        Returns a list of 1D arrays, for the world coordinates
        along each pixel axis.

        Raises error if this operation is ill-posed (e.g. rotated world coordinates,
        strong distortions)

        This method is not currently implemented. Use :meth:`world` instead.
        """
        raise NotImplementedError()

    @cube_utils.slice_syntax
    def world(self, view):
        """
        Return a list of the world coordinates in a cube (or a view of it).

        Cube.world is called with *bracket notation*, like a NumPy array::
            c.world[0:3, :, :]

        Returns
        -------
        [v, y, x] : list of NumPy arryas
            The 3 world coordinates at each pixel in the view.

        Examples
        --------
        >>> c = SpectralCube.read('xyv.fits')

        Extract the first 3 velocity channels of the cube:
        >>> v, y, x = c.world[0:3]

        Extract all the world coordinates
        >>> v, y, x = c.world[:, :, :]

        Extract every other pixel along all axes
        >>> v, y, x = c.world[::2, ::2, ::2]
        """

        # note: view is a tuple of view

        # the next 3 lines are equivalent to (but more efficient than)
        # inds = np.indices(self._data.shape)
        # inds = [i[view] for i in inds]
        inds = np.ogrid[[slice(0, s) for s in self._data.shape]]
        inds = np.broadcast_arrays(*inds)
        inds = [i[view] for i in inds[::-1]]  # numpy -> wcs order

        shp = inds[0].shape
        inds = np.column_stack([i.ravel() for i in inds])
        world = self._wcs.all_pix2world(inds, 0).T

        world = [w.reshape(shp) for w in world]  # 1D->3D

        # apply units
        world = [w * u.Unit(self._wcs.wcs.cunit[i])
                 for i, w in enumerate(world)]

        # convert spectral unit if needed
        if self._spectral_unit is not None:
            world[2] = world[2].to(self._spectral_unit)

        return world[::-1]  # reverse WCS -> numpy order

    def _val_to_own_unit(self, value, operation='compare', tofrom='to',
                         keepunit=False):
        """
        Given a value, check if it has a unit.  If it does, convert to the
        cube's unit.  If it doesn't, raise an exception.
        """
        if isinstance(value, SpectralCube):
            if self.unit.is_equivalent(value.unit):
                return value
            else:
                return value.to(self.unit)
        elif hasattr(value, 'unit'):
            if keepunit:
                return value.to(self.unit)
            else:
                return value.to(self.unit).value
        else:
            raise ValueError("Can only {operation} cube objects {tofrom}"
                             " SpectralCubes or Quantities with "
                             "a unit attribute."
                             .format(operation=operation, tofrom=tofrom))

    def __gt__(self, value):
        """
        Return a LazyMask representing the inequality

        Parameters
        ----------
        value : number
            The threshold
        """
        value = self._val_to_own_unit(value)
        return LazyComparisonMask(operator.gt, value, data=self._data, wcs=self._wcs)

    def __ge__(self, value):
        value = self._val_to_own_unit(value)
        return LazyComparisonMask(operator.ge, value, data=self._data, wcs=self._wcs)

    def __le__(self, value):
        value = self._val_to_own_unit(value)
        return LazyComparisonMask(operator.le, value, data=self._data, wcs=self._wcs)

    def __lt__(self, value):
        value = self._val_to_own_unit(value)
        return LazyComparisonMask(operator.lt, value, data=self._data, wcs=self._wcs)

    def __eq__(self, value):
        value = self._val_to_own_unit(value)
        return LazyComparisonMask(operator.eq, value, data=self._data, wcs=self._wcs)

    def __hash__(self):
        return id(self)

    def __ne__(self, value):
        value = self._val_to_own_unit(value)
        return LazyComparisonMask(operator.ne, value, data=self._data, wcs=self._wcs)

    def __add__(self, value):
        if isinstance(value, SpectralCube):
            return self._cube_on_cube_operation(operator.add, value)
        else:
            value = self._val_to_own_unit(value, operation='add', tofrom='from',
                                          keepunit=True)
            return self._apply_everywhere(operator.add, value)

    def __sub__(self, value):
        if isinstance(value, SpectralCube):
            return self._cube_on_cube_operation(operator.sub, value)
        else:
            value = self._val_to_own_unit(value, operation='subtract',
                                          tofrom='from', keepunit=True)
            return self._apply_everywhere(operator.sub, value)

    def __mul__(self, value):
        if isinstance(value, SpectralCube):
            return self._cube_on_cube_operation(operator.mul, value)
        else:
            return self._apply_everywhere(operator.mul, value)

    def __truediv__(self, value):
        return self.__div__(value)

    def __div__(self, value):
        if isinstance(value, SpectralCube):
            return self._cube_on_cube_operation(operator.truediv, value)
        else:
            return self._apply_everywhere(operator.truediv, value)

    def __pow__(self, value):
        if isinstance(value, SpectralCube):
            return self._cube_on_cube_operation(operator.pow, value)
        else:
            return self._apply_everywhere(operator.pow, value)


    @classmethod
    def read(cls, filename, format=None, hdu=None, **kwargs):
        """
        Read a spectral cube from a file.

        If the file contains Stokes axes, they will automatically be dropped.
        If you want to read in all Stokes informtion, use
        :meth:`~spectral_cube.StokesSpectralCube.read` instead.

        Parameters
        ----------
        filename : str
            The file to read the cube from
        format : str
            The format of the file to read. (Currently limited to 'fits' and 'casa_image')
        hdu : int or str
            For FITS files, the HDU to read in (can be the ID or name of an
            HDU).
        kwargs : dict
            If the format is 'fits', the kwargs are passed to
            :func:`~astropy.io.fits.open`.
        """
        from .io.core import read
        cube = read(filename, format=format, hdu=hdu, **kwargs)
        if isinstance(cube, StokesSpectralCube):
            return SpectralCube(data=cube._data, wcs=cube._wcs,
                                meta=cube._meta, mask=cube._mask,
                                header=cube._header)
        else:
            return cube

    def write(self, filename, overwrite=False, format=None):
        """
        Write the spectral cube to a file.

        Parameters
        ----------
        filename : str
            The path to write the file to
        format : str
            The format of the file to write. (Currently limited to 'fits')
        overwrite : bool
            If True, overwrite `filename` if it exists
        """
        from .io.core import write
        write(filename, self, overwrite=overwrite, format=format)

    def to_yt(self, spectral_factor=1.0, nprocs=None, **kwargs):
        """
        Convert a spectral cube to a yt object that can be further analyzed in
        yt.

        Parameters
        ----------
        spectral_factor : float, optional
            Factor by which to stretch the spectral axis. If set to 1, one pixel
            in spectral coordinates is equivalent to one pixel in spatial
            coordinates.

        If using yt 3.0 or later, additional keyword arguments will be passed
        onto yt's ``FITSDataset`` constructor. See the yt documentation
        (http://yt-project.org/docs/3.0/examining/loading_data.html?#fits-data)
        for details on options for reading FITS data.
        """

        import yt

        if ('dev' in yt.__version__ or
            StrictVersion(yt.__version__) >= StrictVersion('3.0')):

            from yt.frontends.fits.api import FITSDataset
            from yt.units.unit_object import UnitParseError

            hdu = PrimaryHDU(self._get_filled_data(fill=0.),
                             header=self.wcs.to_header())

            units = str(self.unit.to_string())

            hdu.header["BUNIT"] = units
            hdu.header["BTYPE"] = "flux"

            ds = FITSDataset(hdu, nprocs=nprocs,
                             spectral_factor=spectral_factor, **kwargs)

            # Check to make sure the units are legit

            try:
                ds.quan(1.0,units)
            except UnitParseError:
                raise RuntimeError("The unit %s was not parsed by yt. " % units+
                                   "Check to make sure it is correct.")

        else:

            from yt.mods import load_uniform_grid

            data = {'flux': self._get_filled_data(fill=0.).transpose()}

            nz, ny, nx = self.shape

            if nprocs is None:
                nprocs = 1

            bbox = np.array([[0.5,float(nx)+0.5],
                             [0.5,float(ny)+0.5],
                             [0.5,spectral_factor*float(nz)+0.5]])

            ds = load_uniform_grid(data, [nx,ny,nz], 1., bbox=bbox,
                                   nprocs=nprocs, periodicity=(False, False,
                                                               False))

        return ytCube(self, ds, spectral_factor=spectral_factor)

    def to_glue(self, name=None, glue_app=None, dataset=None, start_gui=True):
        """
        Send data to a new or existing Glue application

        Parameters
        ----------
        name : str or None
            The name of the dataset within Glue.  If None, defaults to
            'SpectralCube'.  If a dataset with the given name already exists,
            a new dataset with "_" appended will be added instead.
        glue_app : GlueApplication or None
            A glue application to send the data to.  If this is not specified,
            a new glue application will be started if one does not already
            exist for this cube.  Otherwise, the data will be sent to the
            existing glue application, `self._glue_app`.
        dataset : glue.core.Data or None
            An existing Data object to add the cube to.  This is a good way
            to compare cubes with the same dimensions.  Supercedes ``glue_app``
        start_gui : bool
            Start the GUI when this is run.  Set to False for testing.
        """
        if name is None:
            name = 'SpectralCube'

        from glue.qt.glue_application import GlueApplication
        from glue.core import DataCollection, Data, Component
        from glue.core.coordinates import coordinates_from_header
        from glue.qt.widgets import ImageWidget

        if dataset is not None:
            if name in [d.label for d in dataset.components]:
                name = name+"_"
            dataset[name] = self

        else:
            result = Data(label=name)
            result.coords = coordinates_from_header(self.header)

            result.add_component(self, name)

            if glue_app is None:
                if hasattr(self,'_glue_app'):
                    glue_app = self._glue_app
                else:
                    # Start a new glue session.  This will quit when done.
                    # I don't think the return statement is ever reached, based on
                    # past attempts [@ChrisBeaumont - chime in here if you'd like]
                    dc = DataCollection([result])

                    #start Glue
                    ga = self._glue_app = GlueApplication(dc)
                    self._glue_viewer = ga.new_data_viewer(ImageWidget,
                                                           data=result)

                    if start_gui:
                        self._glue_app.start()

                    return self._glue_app

            glue_app.add_datasets(self._glue_app.data_collection, result)


    def to_pvextractor(self):
        """
        Open the cube in a quick viewer written in matplotlib that allows you
        to create PV extractions within the GUI
        """
        from pvextractor.gui import PVSlicer

        return PVSlicer(self)

    def to_ds9(self, ds9id=None, newframe=False):
        """
        Send the data to ds9 (this will create a copy in memory)

        Parameters
        ----------
        ds9id: None or string
            The DS9 session ID.  If 'None', a new one will be created.
            To find your ds9 session ID, open the ds9 menu option
            File:XPA:Information and look for the XPA_METHOD string, e.g.
            ``XPA_METHOD:  86ab2314:60063``.  You would then calll this
            function as ``cube.to_ds9('86ab2314:60063')``
        newframe: bool
            Send the cube to a new frame or to the current frame?
        """
        try:
            import ds9
        except ImportError:
            import pyds9 as ds9

        if ds9id is None:
            dd = ds9.ds9(start=True)
        else:
            dd = ds9.ds9(target=ds9id, start=False)

        if newframe:
            dd.set('frame new')

        dd.set_pyfits(HDUList(self.hdu))

        return dd


    @property
    def _nowcs_header(self):
        """
        Return a copy of the header with no WCS information attached
        """
        return wcs_utils.strip_wcs_from_header(self._header)

    @property
    def header(self):
        # Preserve non-WCS information from previous header iteration
        header = self._nowcs_header
        header.update(self.wcs.to_header())
        if self.unit == u.dimensionless_unscaled and 'BUNIT' in self._meta:
            # preserve the BUNIT even though it's not technically valid
            # (Jy/Beam)
            header['BUNIT'] = self._meta['BUNIT']
        else:
            header['BUNIT'] = self.unit.to_string(format='FITS')
        header.insert(2, Card(keyword='NAXIS', value=self._data.ndim))
        header.insert(3, Card(keyword='NAXIS1', value=self.shape[2]))
        header.insert(4, Card(keyword='NAXIS2', value=self.shape[1]))
        header.insert(5, Card(keyword='NAXIS3', value=self.shape[0]))

        # Preserve the cube's spectral units
        if self._spectral_unit != u.Unit(header['CUNIT3']):
            header['CDELT3'] *= self._spectral_scale
            header['CRVAL3'] *= self._spectral_scale
            header['CUNIT3'] = self._spectral_unit.to_string(format='FITS')

        if 'beam' in self._meta:
            header = self._meta['beam'].attach_to_header(header)

        # TODO: incorporate other relevant metadata here
        return header

    @property
    def hdu(self):
        """
        HDU version of self
        """
        hdu = PrimaryHDU(self.filled_data[:].value, header=self.header)
        return hdu

    def to(self, unit, equivalencies=()):
        """
        Return the cube converted to the given unit (assuming it is equivalent).
        If conversion was required, this will be a copy, otherwise it will
        """

        if not isinstance(unit, u.Unit):
            unit = u.Unit(unit)

        if unit == self.unit:
            # No copying
            return self

        # scaling factor
        factor = self.unit.to(unit, equivalencies=equivalencies)

        return self._new_cube_with(data=self._data*factor,
                                   unit=unit)


    def find_lines(self, velocity_offset=None, velocity_convention=None,
                   rest_value=None, **kwargs):
        """
        Using astroquery's splatalogue interface, search for lines within the
        spectral band.  See `astroquery.splatalogue.Splatalogue` for
        information on keyword arguments

        Parameters
        ----------
        velocity_offset : u.km/u.s equivalent
            An offset by which the spectral axis should be shifted before
            searching splatalogue.  This value will be *added* to the velocity,
            so if you want to redshift a spectrum, make this value positive,
            and if you want to un-redshift it, make this value negative.
        velocity_convention : 'radio', 'optical', 'relativistic'
            The doppler convention to pass to `with_spectral_unit`
        rest_value : u.GHz equivalent
            The rest frequency (or wavelength or energy) to be passed to
            `with_spectral_unit`
        """
        warnings.warn("The line-finding routine is experimental.  Please "
                      "report bugs on the Issues page: "
                      "https://github.com/radio-astro-tools/spectral-cube/issues")
        from astroquery.splatalogue import Splatalogue
        if velocity_convention in DOPPLER_CONVENTIONS:
            velocity_convention = DOPPLER_CONVENTIONS[velocity_convention]
        if velocity_offset is not None:
            spectral_axis = (self.with_spectral_unit(u.km/u.s,
                                                    velocity_convention=velocity_convention,
                                                    rest_value=rest_value).spectral_axis
                             + velocity_offset).to(u.GHz,
                                                   velocity_convention(rest_value))
        else:
            spectral_axis = self.spectral_axis.to(u.GHz)

        numin,numax = spectral_axis.min(), spectral_axis.max()

        log.log(19, "Min/max frequency: {0},{1}".format(numin, numax))

        result = Splatalogue.query_lines(numin, numax, **kwargs)

        return result


class StokesSpectralCube(SpectralCube):

    """
    A class to store a spectral cube with multiple Stokes parameters. By
    default, this will act like a Stokes I spectral cube, but other stokes
    parameters can be accessed with attribute notation.
    """

    def __init__(self, data, wcs, mask=None, meta=None, header=None):

        # WCS should be 3-d, data should be dict of 3-d, mask should be disk
        # of 3-d

        # XXX: For now, let's just extract I and work with that

        super(StokesSpectralCube, self).__init__(data["I"], wcs,
                                                 mask=mask["I"], meta=meta,
                                                 header=header)

        # TODO: deal with the other stokes parameters here

    @classmethod
    def read(cls, filename, format=None, hdu=None):
        """
        Read a spectral cube from a file.

        If the file contains Stokes axes, they will be read in. If you are
        only interested in the unpolarized emission (I), you can use
        :meth:`~spectral_cube.SpectralCube.read` instead.

        Parameters
        ----------
        filename : str
            The file to read the cube from
        format : str
            The format of the file to read. (Currently limited to 'fits' and 'casa_image')
        hdu : int or str
            For FITS files, the HDU to read in (can be the ID or name of an
            HDU).

        Returns
        -------
        cube : :class:`SpectralCube`
        """
        raise NotImplementedError("")

    def write(self, filename, overwrite=False, format=None):
        """
        Write the spectral cube to a file.

        Parameters
        ----------
        filename : str
            The path to write the file to
        format : str
            The format of the file to write. (Currently limited to 'fits')
        overwrite : bool
            If True, overwrite `filename` if it exists
        """
        raise NotImplementedError("")

def determine_format_from_filename(filename):
    if filename[-4:] == 'fits':
        return 'fits'
    elif filename[-5:] == 'image':
        return 'casa_image'
    elif filename[-3:] == 'lmv':
        return 'class_lmv'<|MERGE_RESOLUTION|>--- conflicted
+++ resolved
@@ -6,10 +6,7 @@
 from functools import wraps
 import operator
 import sys
-<<<<<<< HEAD
-=======
 import re
->>>>>>> 5e4b4f11
 
 from astropy import units as u
 from astropy.extern import six
